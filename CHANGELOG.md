--- conflicted
+++ resolved
@@ -2,20 +2,18 @@
 
 ## [Unreleased]
 
-<<<<<<< HEAD
 ## [0.1.11] - 2025-11-18
 
 - Add RnaSeqMixin from scvi-tools for RNA-seq specific methods (get_normalized_expression, differential_expression, posterior_predictive_sample, get_likelihood_parameters)
 - Fix bug in decode space handling where library size was not considered (issue #46)
 - Update decode_latent_samples logic (decode in log space by default)
 - Code improvements and bug fixes
-=======
+
 ## [0.1.10] - 2025-11-18
 
 - Remove merlin data support and all related code
 - Remove merlin-dataloader dependency
 - Add dependabot for dependency update notification (not used now, for next releases)
->>>>>>> 31bfa064
 
 ## [0.1.9] - 2025-07-01
 
