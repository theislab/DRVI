--- conflicted
+++ resolved
@@ -360,7 +360,23 @@
         reconstruction = model.decode_latent_samples(latent, cat_values=cat_values, map_cat_values=True)
         assert reconstruction.shape == adata.X.shape
 
-<<<<<<< HEAD
+    def test_reconstruction_of_a_latent_multi_batch(self):
+        adata = self.make_test_adata()
+        model = self._general_integration_test(
+            adata,
+            batch_key="batch",
+            categorical_covariates=["batch_2"],
+            data_kwargs=dict(batch_key="batch", categorical_covariate_keys=["batch_2"]),  # noqa: C408
+        )["model"]
+        batch_values = adata.obs[["batch"]].values
+        cat_values = adata.obs[["batch_2"]].values
+
+        latent = model.get_latent_representation(adata)
+        reconstruction = model.decode_latent_samples(
+            latent, batch_values=batch_values, cat_values=cat_values, map_cat_values=True
+        )
+        assert reconstruction.shape == adata.X.shape
+
     def test_no_split_model_with_random_reconstructions(self):
         adata = self.make_test_adata()
         for reconstruction_policy in ["random_batch@20", "random_cell@20"]:
@@ -377,22 +393,4 @@
                     split_aggregation="logsumexp",
                     decoder_reuse_weights=reuse_strategy,
                     reconstruction_policy=reconstruction_policy,
-                )
-=======
-    def test_reconstruction_of_a_latent_multi_batch(self):
-        adata = self.make_test_adata()
-        model = self._general_integration_test(
-            adata,
-            batch_key="batch",
-            categorical_covariates=["batch_2"],
-            data_kwargs=dict(batch_key="batch", categorical_covariate_keys=["batch_2"]),  # noqa: C408
-        )["model"]
-        batch_values = adata.obs[["batch"]].values
-        cat_values = adata.obs[["batch_2"]].values
-
-        latent = model.get_latent_representation(adata)
-        reconstruction = model.decode_latent_samples(
-            latent, batch_values=batch_values, cat_values=cat_values, map_cat_values=True
-        )
-        assert reconstruction.shape == adata.X.shape
->>>>>>> 2acab166
+                )