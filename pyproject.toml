--- conflicted
+++ resolved
@@ -14,13 +14,7 @@
 authors = [
   { name = "Amir Ali Moinfar" },
 ]
-<<<<<<< HEAD
 requires-python = ">=3.10,<3.15"
-
-# PyPI classifiers
-=======
-requires-python = ">=3.10,<3.14"
->>>>>>> 0b41a8ee
 classifiers = [
   "Intended Audience :: Developers",
   "Intended Audience :: Science/Research",
@@ -33,10 +27,7 @@
   "Programming Language :: Python :: 3.11",
   "Programming Language :: Python :: 3.12",
   "Programming Language :: Python :: 3.13",
-<<<<<<< HEAD
   "Programming Language :: Python :: 3.14",
-=======
->>>>>>> 0b41a8ee
   "Topic :: Scientific/Engineering :: Artificial Intelligence",
   "Topic :: Scientific/Engineering :: Bio-Informatics",
 ]
@@ -103,25 +94,12 @@
 # Test the lowest and highest supported Python versions with normal deps
 [[tool.hatch.envs.hatch-test.matrix]]
 deps = [ "stable" ]
-<<<<<<< HEAD
 python = [ "3.10", "3.14" ]
-=======
-python = [ "3.10", "3.13" ]
->>>>>>> 0b41a8ee
 
 # Test the newest supported Python version also with pre-release deps
 [[tool.hatch.envs.hatch-test.matrix]]
 deps = [ "pre" ]
-<<<<<<< HEAD
 python = [ "3.14" ]
-
-# Test with restricted dependencies (older versions for compatibility)
-[[tool.hatch.envs.hatch-test.matrix]]
-features = [ "test", "restrict" ]
-python = [ "3.10" ]
-=======
-python = [ "3.13" ]
->>>>>>> 0b41a8ee
 
 [tool.hatch.envs.hatch-test]
 dependency-groups = [ "dev", "test" ]
