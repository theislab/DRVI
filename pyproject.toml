--- conflicted
+++ resolved
@@ -4,11 +4,7 @@
 
 [project]
 name = "drvi-py"
-<<<<<<< HEAD
 version = "0.1.11"
-=======
-version = "0.1.10"
->>>>>>> 31bfa064
 description = "Unsupervised Deep Disentangled Representation of Single-Cell Omics"
 readme = "README.md"
 license = { file = "LICENSE" }
@@ -64,10 +60,6 @@
     "twine>=4.0.2",
 ]
 optional-dependencies.doc = [
-<<<<<<< HEAD
-    "merlin-dataloader==23.8.0",
-=======
->>>>>>> 31bfa064
     "docutils>=0.8,!=0.18.*,!=0.19.*",
     "sphinx>=4",
     "sphinx-book-theme>=1.0.0",
