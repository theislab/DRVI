import collections
import math
from collections.abc import Callable, Iterable, Sequence
from typing import Any, Literal

import torch
from torch import nn
from torch.distributions import Normal
from torch.nn import functional as F

from drvi.nn_modules.embedding import MultiEmbedding
from drvi.nn_modules.freezable import FreezableBatchNorm1d, FreezableLayerNorm
from drvi.nn_modules.layer.factory import FCLayerFactory, LayerFactory
from drvi.nn_modules.layer.linear_layer import StackedLinearLayer
from drvi.nn_modules.noise_model import NoiseModel


def _identity(x: torch.Tensor) -> torch.Tensor:
    return x


class FCLayers(nn.Module):
    """A helper class to build fully-connected layers for a neural network.

    Parameters
    ----------
    layers_dim
        Number of nodes in layers including input and output dimensions.
    n_cat_list
        A list containing, for each category of interest,
        the number of categories. Each category will be
        included using a one-hot encoding.
    dropout_rate
        Dropout rate to apply to each of the hidden layers.
    split_size
        The size of split if input is a 3d tensor otherwise -1.
        This parameter is required to handle batch normalization.
    reuse_weights
        Whether to reuse weights when having multiple splits.
    use_batch_norm
        Whether to have `BatchNorm` layers or not.
    affine_batch_norm
        Whether to have affine transformation in `BatchNorm` layers.
    use_layer_norm
        Whether to have `LayerNorm` layers or not.
    use_activation
        Whether to have layer activation or not.
    bias
        Whether to learn bias in linear layers or not.
    inject_covariates
        Whether to inject covariates in each layer, or just the first.
    activation_fn
        Which activation function to use.
    layer_factory
        A layer Factory instance to build projection layers based on.
    layers_location
        An indicator to tell the class where in the architecture these layers reside.
    covariate_modeling_strategy
        The strategy model to consider covariates.
    covariate_embs_dim
        Dimensions for covariate embeddings when using embedding strategies.
    """

    def __init__(
        self,
        layers_dim: Sequence[int],
        n_cat_list: Iterable[int] | None = None,
        dropout_rate: float = 0.1,
        split_size: int = -1,
        reuse_weights: bool = True,
        use_batch_norm: bool = True,
        affine_batch_norm: bool = True,
        use_layer_norm: bool = False,
        use_activation: bool = True,
        bias: bool = True,
        inject_covariates: bool = True,
        activation_fn: type[nn.Module] = nn.ELU,
        layer_factory: LayerFactory | None = None,
        layers_location: Literal["intermediate", "first", "last"] = "intermediate",
        covariate_modeling_strategy: Literal[
            "one_hot",
            "emb",
            "emb_shared",
            "one_hot_linear",
            "emb_linear",
            "emb_shared_linear",
        ] = "one_hot",
        covariate_embs_dim: Iterable[int] = (),
    ) -> None:
        super().__init__()
        self.inject_covariates = inject_covariates
        if covariate_modeling_strategy.endswith("_linear"):
            self.covariate_projection_modeling = "linear"
            self.covariate_vector_modeling = covariate_modeling_strategy[: -len("_linear")]
        else:
            self.covariate_projection_modeling = "cat"
            self.covariate_vector_modeling = covariate_modeling_strategy
        layer_factory = layer_factory or FCLayerFactory()

        self.n_cat_list = list(n_cat_list) if n_cat_list is not None else []
        if self.covariate_vector_modeling == "one_hot":
            covariate_embs_dim = [n_cat if n_cat > 1 else 0 for n_cat in self.n_cat_list]
        else:
            covariate_embs_dim = list(covariate_embs_dim)
            assert len(covariate_embs_dim) == len(self.n_cat_list)

        self.injectable_layers = []
        self.linear_batch_projections = []

        def is_intermediate(i: int) -> bool:
            assert layers_location in ["intermediate", "first", "last"]
            if layers_location == "first" and i == 0:
                return False
            if layers_location == "last" and i == len(layers_dim) - 2:
                return False
            return True

        def inject_into_layer(layer_num: int) -> bool:
            user_cond = layer_num == 0 or (layer_num > 0 and self.inject_covariates)
            return user_cond

        def get_projection_layer(n_in: int, n_out: int, i: int) -> list[nn.Module]:
            output = []
            layer_needs_injection = False
            if not reuse_weights:
                assert split_size > 1
                if self.covariate_projection_modeling not in ["cat", "linear"]:
                    raise NotImplementedError()

            if len(self.n_cat_list) > 0 and inject_into_layer(i):
                layer_needs_injection = True
                cat_dim = sum(covariate_embs_dim)
                if self.covariate_vector_modeling == "emb":
                    batch_emb = MultiEmbedding(self.n_cat_list, covariate_embs_dim, init_method="normal", max_norm=1.0)
                    output.append(batch_emb)
                if self.covariate_projection_modeling == "cat":
                    n_in += cat_dim
                elif self.covariate_projection_modeling == "linear":
                    if reuse_weights:
                        linear_batch_projection = nn.Linear(cat_dim, n_out, bias=False)
                    else:
                        linear_batch_projection = StackedLinearLayer(split_size, cat_dim, n_out, bias=False)
                    output.append(linear_batch_projection)
                    self.linear_batch_projections.append(linear_batch_projection)
                else:
                    raise NotImplementedError()
            if reuse_weights:
                layer = layer_factory.get_normal_layer(
                    n_in,
                    n_out,
                    bias=bias,
                    intermediate_layer=is_intermediate(i),
                )
            else:
                layer = layer_factory.get_stacked_layer(
                    split_size,
                    n_in,
                    n_out,
                    bias=bias,
                    intermediate_layer=is_intermediate(i),
                )
            if layer_needs_injection:
                self.injectable_layers.append(layer)
            output.append(layer)
            return output

        def get_normalization_layers(n_out: int) -> list[nn.Module]:
            output = []
            if split_size == -1:
                if use_batch_norm:
                    # non-default params come from defaults in original Tensorflow implementation
                    output.append(FreezableBatchNorm1d(n_out, momentum=0.01, eps=0.001, affine=affine_batch_norm))
                if use_layer_norm:
                    output.append(FreezableLayerNorm(n_out, elementwise_affine=False))
            else:
                if use_batch_norm:
                    # non-default params come from defaults in original Tensorflow implementation
                    output.append(
                        FreezableBatchNorm1d(n_out * split_size, momentum=0.01, eps=0.001, affine=affine_batch_norm)
                    )
                if use_layer_norm:
                    output.append(FreezableLayerNorm(n_out, elementwise_affine=False))
                    # The following logic is wrong
                    # output.append(FreezableLayerNorm([split_size, n_out], elementwise_affine=False))
            return output

        self.fc_layers = nn.Sequential(
            collections.OrderedDict(
                [
                    (
                        f"Layer {i}",
                        nn.ModuleList(
                            [
                                p
                                for p in [
                                    *get_projection_layer(n_in, n_out, i),
                                    *get_normalization_layers(n_out),
                                    activation_fn() if use_activation else None,
                                    nn.Dropout(p=dropout_rate) if dropout_rate > 0 else None,
                                ]
                                if p is not None
                            ]
                        ),
                    )
                    for i, (n_in, n_out) in enumerate(zip(layers_dim[:-1], layers_dim[1:], strict=True))
                ]
            )
        )

    def set_online_update_hooks(self, previous_n_cats_per_cov: Sequence[int], n_cats_per_cov: Sequence[int]) -> None:
        """Set online update hooks for handling new categories.

        Parameters
        ----------
        previous_n_cats_per_cov
            Previous number of categories per covariate.
        n_cats_per_cov
            New number of categories per covariate.
        """
        if sum(previous_n_cats_per_cov) == sum(n_cats_per_cov):
            print("Nothing to make hook for!")
            return

        def make_hook_function(weight: torch.Tensor) -> Callable[[torch.Tensor], torch.Tensor]:
            w_size = weight.size()
            sum_n_cats_per_cov = sum([n_cat if n_cat > 1 else 0 for n_cat in n_cats_per_cov])
            if weight.dim() == 2:
                # 2D tensors
                with torch.no_grad():
                    # Freeze gradients for normal nodes
                    if w_size[1] == sum_n_cats_per_cov:
                        transfer_mask = []
                    else:
                        transfer_mask = [torch.zeros([w_size[0], w_size[1] - sum_n_cats_per_cov], device=weight.device)]
                    # Iterate over the categories and Freeze old caterogies and make new ones trainable
                    for n_cat_new, n_cat_old in zip(n_cats_per_cov, previous_n_cats_per_cov, strict=False):
                        n_cat_new = n_cat_new if n_cat_new > 1 else 0
                        n_cat_old = n_cat_old if n_cat_old > 1 else 0
                        transfer_mask.append(torch.zeros([w_size[0], n_cat_old], device=weight.device))
                        if n_cat_new > n_cat_old:
                            transfer_mask.append(torch.ones([w_size[0], n_cat_new - n_cat_old], device=weight.device))
                    transfer_mask = torch.cat(transfer_mask, dim=1)
            elif weight.dim() == 3:
                # 3D tensors
                with torch.no_grad():
                    # Freeze gradients for normal nodes
                    if w_size[1] == sum_n_cats_per_cov:
                        transfer_mask = []
                    else:
                        transfer_mask = [
                            torch.zeros([w_size[0], w_size[1] - sum_n_cats_per_cov, w_size[2]], device=weight.device)
                        ]
                    # Iterate over the categories and Freeze old caterogies and make new ones trainable
                    for n_cat_new, n_cat_old in zip(n_cats_per_cov, previous_n_cats_per_cov, strict=False):
                        n_cat_new = n_cat_new if n_cat_new > 1 else 0
                        n_cat_old = n_cat_old if n_cat_old > 1 else 0
                        transfer_mask.append(torch.zeros([w_size[0], n_cat_old, w_size[2]], device=weight.device))
                        if n_cat_new > n_cat_old:
                            transfer_mask.append(
                                torch.ones([w_size[0], n_cat_new - n_cat_old, w_size[2]], device=weight.device)
                            )
                    transfer_mask = torch.cat(transfer_mask, dim=1)
            else:
                raise NotImplementedError()

            def _hook_fn_injectable(grad: torch.Tensor) -> torch.Tensor:
                return grad * transfer_mask

            return _hook_fn_injectable

        for layers in self.fc_layers:
            for layer in layers:
                if self.covariate_vector_modeling == "emb_shared":
                    # Nothing to do here :)
                    pass
                elif self.covariate_vector_modeling == "emb":
                    # Freeze everything but embs (new embs)
                    if isinstance(layer, MultiEmbedding):
                        assert tuple(layer.num_embeddings) == tuple(n_cats_per_cov)
                        print(f"Freezing old categories for {layer}")
                        layer.freeze_top_embs(previous_n_cats_per_cov)
                    # No need to handle others. For them required_grad is already set to False
                elif self.covariate_vector_modeling == "one_hot":
                    assert self.covariate_projection_modeling in ["cat", "linear"]
                    # Freeze everything but linears right after one_hot (new weights)
                    if (self.covariate_projection_modeling == "cat" and layer in self.injectable_layers) or (
                        self.covariate_projection_modeling == "linear" and layer in self.linear_batch_projections
                    ):
                        assert layer.weight.requires_grad
                        print(f"Registering backward hook parameter with shape {layer.weight.size()}")
                        layer.weight.register_hook(make_hook_function(layer.weight))
                        if layer.bias is not None:
                            assert not layer.bias.requires_grad
                else:
                    raise NotImplementedError()

    def forward(self, x: torch.Tensor, cat_full_tensor: torch.Tensor | None) -> torch.Tensor:
        """Forward computation on ``x``.

        Parameters
        ----------
        x
            Tensor of values with shape ``(batch_size, n_in,)`` or ``(batch_size, n_split, n_in)``.
        cat_full_tensor
            Tensor of category membership(s) for this sample.

        Returns
        -------
        torch.Tensor
            Tensor of shape ``(batch_size, n_out,)`` or ``(batch_size, n_split, n_out)``.
        """
        if self.covariate_vector_modeling == "one_hot":
            concat_list = []
            if cat_full_tensor is not None:
                cat_list = torch.split(cat_full_tensor, 1, dim=1)
            else:
                cat_list = ()

            if len(self.n_cat_list) > len(cat_list):
                raise ValueError("nb. categorical args provided doesn't match init. params.")
            for n_cat, cat in zip(self.n_cat_list, cat_list, strict=False):
                if n_cat and cat is None:
                    raise ValueError("cat not provided while n_cat != 0 in init. params.")
<<<<<<< HEAD
                concat_list += [F.one_hot(cat.long().squeeze(-1), n_cat).float()]
=======
                if n_cat > 1:  # n_cat = 1 will be ignored - no additional information
                    concat_list += [one_hot(cat, n_cat)]
>>>>>>> 3d5c996b
        elif self.covariate_vector_modeling == "emb_shared":
            concat_list = [cat_full_tensor]
        else:
            concat_list = []

        def dimension_transformation(t: torch.Tensor) -> torch.Tensor:
            if x.dim() == t.dim():
                return t
            if x.dim() == 3 and t.dim() == 2:
                return t.unsqueeze(dim=1).expand(-1, x.shape[1], -1)
            raise NotImplementedError()

        for layers in self.fc_layers:
            concat_list_layer = concat_list
            projected_batch_layer = None
            for layer in layers:
                if layer is not None:
                    if isinstance(layer, nn.BatchNorm1d):
                        if x.dim() == 3:
                            x = layer(x.reshape(x.shape[0], -1)).reshape(x.shape)
                        else:
                            x = layer(x)
                    elif isinstance(layer, MultiEmbedding):
                        assert self.covariate_vector_modeling in ["emb"]
                        assert len(concat_list) == 0
                        concat_list_layer = [layer(cat_full_tensor.int())]
                    elif layer in self.linear_batch_projections:
                        assert self.covariate_projection_modeling == "linear"
                        projected_batch_layer = layer(torch.cat(concat_list_layer, dim=-1))
                    else:
                        if layer in self.injectable_layers:
                            if self.covariate_projection_modeling == "cat":
                                if len(concat_list_layer) > 0:
                                    current_cat_tensor = dimension_transformation(torch.cat(concat_list_layer, dim=-1))
                                    x = torch.cat((x, current_cat_tensor), dim=-1)
                                x = layer(x)
                            elif self.covariate_projection_modeling in ["linear"]:
                                x = layer(x) + dimension_transformation(projected_batch_layer)
                            else:
                                raise NotImplementedError()
                        else:
                            x = layer(x)
        return x


# Encoder
class Encoder(nn.Module):
    """Encode data of ``n_input`` dimensions into a latent space of ``n_output`` dimensions.

    Uses a fully-connected neural network of ``n_hidden`` layers.

    Parameters
    ----------
    n_input
        The dimensionality of the input (data space).
    n_output
        The dimensionality of the output (latent space).
    layers_dim
        The number of nodes per hidden layer as a sequence.
    n_cat_list
        A list containing the number of categories
        for each category of interest. Each category will be
        included using a one-hot encoding.
    n_continuous_cov
        The number of continuous covariates.
    inject_covariates
        Whether to inject covariates in each layer, or just the first.
    use_batch_norm
        Whether to use batch norm in layers.
    affine_batch_norm
        Whether to use affine in batch norms.
    use_layer_norm
        Whether to use layer norm in layers.
    input_dropout_rate
        Dropout rate to apply to the input.
    dropout_rate
        Dropout rate to apply to each of the hidden layers.
    distribution
        Distribution of z.
    var_eps
        Minimum value for the variance; used for numerical stability.
    var_activation
        Callable used to ensure positivity of the variance.
    mean_activation
        Callable used to apply activation to the mean.
    layer_factory
        A layer Factory instance to build projection layers based on.
    covariate_modeling_strategy
        The strategy model to consider covariates.
    categorical_covariate_dims
        Dimensions for covariate embeddings when using embedding strategies.
    return_dist
        Whether to return the distribution or just the parameters.
    **kwargs
        Additional keyword arguments.
    """

    def __init__(
        self,
        n_input: int,
        n_output: int,
        layers_dim: Sequence[int] = (128,),
        n_cat_list: Iterable[int] | None = None,
        n_continuous_cov: int = 0,
        inject_covariates: bool = True,
        use_batch_norm: bool = True,
        affine_batch_norm: bool = True,
        use_layer_norm: bool = False,
        input_dropout_rate: float = 0.0,
        dropout_rate: float = 0.1,
        distribution: str = "normal",
        var_eps: float = 1e-4,
        var_activation: Callable | Literal["exp", "pow2", "2sig"] = "exp",
        mean_activation: Callable | str = "identity",
        layer_factory: LayerFactory | None = None,
        covariate_modeling_strategy: Literal[
            "one_hot",
            "emb",
            "emb_shared",
            "one_hot_linear",
            "emb_linear",
            "emb_shared_linear",
        ] = "one_hot",
        categorical_covariate_dims: Sequence[int] = (),
        return_dist: bool = False,
        **kwargs,
    ) -> None:
        super().__init__()
        self.distribution = distribution
        self.var_eps = var_eps
        self.input_dropout = nn.Dropout(p=input_dropout_rate)

        all_layers_dim = [n_input + n_continuous_cov] + list(layers_dim) + [n_output]
        if len(layers_dim) >= 1:
            self.encoder = FCLayers(
                layers_dim=all_layers_dim[:-1],
                n_cat_list=n_cat_list,
                dropout_rate=dropout_rate,
                use_batch_norm=use_batch_norm,
                affine_batch_norm=affine_batch_norm,
                use_layer_norm=use_layer_norm,
                inject_covariates=inject_covariates,
                layer_factory=layer_factory,
                layers_location="first",
                covariate_modeling_strategy=covariate_modeling_strategy,
                covariate_embs_dim=categorical_covariate_dims,
                **kwargs,
            )
        else:
            self.register_parameter("encoder", None)
            inject_covariates = True
        self.mean_encoder = FCLayers(
            layers_dim=all_layers_dim[-2:],
            n_cat_list=n_cat_list if inject_covariates else [],
            use_activation=False,
            use_batch_norm=False,
            use_layer_norm=False,
            bias=True,
            dropout_rate=0,
            layer_factory=layer_factory,
            layers_location="intermediate" if len(layers_dim) >= 1 else "first",
            covariate_modeling_strategy=covariate_modeling_strategy,
            covariate_embs_dim=categorical_covariate_dims if inject_covariates else [],
            **kwargs,
        )
        self.var_encoder = FCLayers(
            layers_dim=all_layers_dim[-2:],
            n_cat_list=n_cat_list if inject_covariates else [],
            use_activation=False,
            use_batch_norm=False,
            use_layer_norm=False,
            bias=True,
            dropout_rate=0,
            layer_factory=layer_factory,
            layers_location="intermediate" if len(layers_dim) >= 1 else "first",
            covariate_modeling_strategy=covariate_modeling_strategy,
            covariate_embs_dim=categorical_covariate_dims if inject_covariates else [],
            **kwargs,
        )
        self.return_dist = return_dist

        if distribution == "ln":
            self.z_transformation = nn.Softmax(dim=-1)
        else:
            self.z_transformation = _identity
        if var_activation == "exp":
            self.var_activation = torch.exp
        elif var_activation == "pow2":
            self.var_activation = lambda x: torch.pow(x, 2)
        elif var_activation == "2sig":
            self.var_activation = lambda x: 2 * torch.sigmoid(x)
        else:
            assert callable(var_activation)
            self.var_activation = var_activation

        if mean_activation == "identity":
            self.mean_activation = nn.Identity()
        elif mean_activation == "relu":
            self.mean_activation = nn.ReLU()
        elif mean_activation.startswith("leaky_relu"):
            if mean_activation == "leaky_relu":
                mean_activation = "leaky_relu_0.01"
            slope = float(mean_activation.split("leaky_relu_")[1])
            self.mean_activation = nn.LeakyReLU(negative_slope=slope)
        elif mean_activation.startswith("elu"):
            if mean_activation == "elu":
                mean_activation = "elu_1.0"
            alpha = float(mean_activation.split("elu_")[1])
            self.mean_activation = nn.ELU(alpha=alpha)
        elif mean_activation.startswith("celu"):
            if mean_activation == "celu":
                mean_activation = "celu_1.0"
            alpha = float(mean_activation.split("celu_")[1])
            self.mean_activation = nn.CELU(alpha=alpha)
        else:
            assert callable(mean_activation)
            self.mean_activation = mean_activation

    def forward(
        self,
        x: torch.Tensor,
        cat_full_tensor: torch.Tensor | None,
        cont_full_tensor: torch.Tensor | None = None,
    ) -> tuple[torch.Tensor, torch.Tensor, torch.Tensor] | tuple[Normal, torch.Tensor]:
        r"""Forward computation on ``x``.

         #. Encodes the data into latent space using the encoder network
         #. Generates a mean \\( q_m \\) and variance \\( q_v \\)
         #. Samples a new value from an i.i.d. multivariate normal \\( \\sim Ne(q_m, \\mathbf{I}q_v) \\)

        Parameters
        ----------
        x
            Tensor with shape (batch_size, n_input).
        cat_full_tensor
            Tensor containing encoding of categorical variables of size n_batch x n_total_cat.
        cont_full_tensor
            Tensor containing continuous covariates.

        Returns
        -------
        tuple
            If return_dist=False: (mean, variance, sample) tensors of shape (batch_size, n_latent).
            If return_dist=True: (distribution, sample) where distribution is a Normal distribution.

        """
        if cont_full_tensor is not None:
            x = torch.cat((x, cont_full_tensor), dim=-1)
        # Parameters for latent distribution
        q = self.encoder(self.input_dropout(x), cat_full_tensor) if self.encoder is not None else x
        q_m = self.mean_activation(self.mean_encoder(q, cat_full_tensor))
        q_v = self.var_activation(self.var_encoder(q, cat_full_tensor)) + self.var_eps
        dist = Normal(q_m, q_v.sqrt())
        latent = self.z_transformation(dist.rsample())
        if self.return_dist:
            return dist, latent
        return q_m, q_v, latent


# Decoder
class DecoderDRVI(nn.Module):
    """Decodes data from latent space of ``n_input`` dimensions into ``n_output`` dimensions.

    Uses a fully-connected neural network of ``n_hidden`` layers.

    Parameters
    ----------
    n_input
        The dimensionality of the input (latent space).
    n_output
        The dimensionality of the output (data space).
    gene_likelihood_module
        Module defining the noise model for gene expression.
    n_cat_list
        A list containing the number of categories
        for each category of interest. Each category will be
        included using a one-hot encoding.
    n_continuous_cov
        The number of continuous covariates.
    n_split
        Number of splits in the latent space.
    split_aggregation
        How to aggregate splits in the last layer of the decoder.
    split_method
        How to make splits:
        - "split" : Split the latent space
        - "power" : Transform the latent space to n_split vectors of size n_latent
        - "split_map" : Split the latent space then map each to latent space using unique transformations
    reuse_weights
        Where to reuse the weights of the decoder layers when using splitting.
    layers_dim
        The number of nodes per hidden layer as a sequence.
    dropout_rate
        Dropout rate to apply to each of the hidden layers.
    inject_covariates
        Whether to inject covariates in each layer, or just the first.
    use_batch_norm
        Whether to use batch norm in layers.
    affine_batch_norm
        Whether to use affine in batch norms.
    use_layer_norm
        Whether to use layer norm in layers.
    layer_factory
        A layer Factory instance for building layers.
    covariate_modeling_strategy
        The strategy model takes to model covariates.
    categorical_covariate_dims
        Dimensions for categorical covariate embeddings.
    **kwargs
        Additional keyword arguments.
    """

    def __init__(
        self,
        n_input: int,
        n_output: int,
        gene_likelihood_module: NoiseModel,
        n_cat_list: Iterable[int] | None = None,
        n_continuous_cov: int = 0,
        n_split: int = 1,
        split_aggregation: Literal["sum", "logsumexp", "max"] = "logsumexp",
        split_method: Literal["split", "power", "split_map"] = "split",
        reuse_weights: Literal["everywhere", "last", "intermediate", "nowhere"] = "everywhere",
        layers_dim: Sequence[int] = (128,),
        dropout_rate: float = 0.1,
        inject_covariates: bool = True,
        use_batch_norm: bool = False,
        affine_batch_norm: bool = True,
        use_layer_norm: bool = False,
        layer_factory: LayerFactory | None = None,
        covariate_modeling_strategy: Literal[
            "one_hot",
            "emb",
            "emb_shared",
            "one_hot_linear",
            "emb_linear",
            "emb_shared_linear",
        ] = "one_hot",
        categorical_covariate_dims: Sequence[int] = (),
        **kwargs,
    ) -> None:
        super().__init__()
        self.n_output = n_output
        self.gene_likelihood_module = gene_likelihood_module

        self.split_method = split_method
        self.n_split = n_split

        if n_split == -1 or n_split == 1:
            assert reuse_weights
            effective_dim = n_input
            self.n_split = n_split = -1
        elif self.split_method == "split":
            assert n_input % n_split == 0
            effective_dim = n_input // n_split
        elif self.split_method == "split_map":
            assert n_input % n_split == 0
            effective_dim = n_input
            self.split_transformation_weight = nn.Parameter(torch.randn(n_split, n_input // n_split, n_input))
            self.split_transformation_weight.data /= float(n_input // n_split) ** 0.5
        elif self.split_method == "power":
            effective_dim = n_input
            self.split_transformation = nn.Sequential(nn.Linear(n_input, n_input * n_split), nn.ReLU())
        else:
            raise NotImplementedError()

        self.effect_dim = effective_dim
        self.split_aggregation = split_aggregation

        assert reuse_weights in ["everywhere", "last", "intermediate", "nowhere"]
        intermediate_layers_reuse_weights = reuse_weights in ["everywhere", "intermediate"]
        last_layers_reuse_weights = reuse_weights in ["everywhere", "last"]

        all_layers_dim = [effective_dim + n_continuous_cov] + list(layers_dim) + [n_output]
        if len(layers_dim) >= 1:
            self.px_shared_decoder = FCLayers(
                layers_dim=all_layers_dim[:-1],
                split_size=n_split,
                reuse_weights=intermediate_layers_reuse_weights,
                n_cat_list=n_cat_list,
                dropout_rate=dropout_rate,
                inject_covariates=inject_covariates,
                use_batch_norm=use_batch_norm,
                affine_batch_norm=affine_batch_norm,
                use_layer_norm=use_layer_norm,
                layer_factory=layer_factory,
                layers_location="intermediate",
                covariate_modeling_strategy=covariate_modeling_strategy,
                covariate_embs_dim=categorical_covariate_dims,
                **kwargs,
            )
        else:
            self.register_parameter("px_shared_decoder", None)
            inject_covariates = True

        params_for_likelihood = self.gene_likelihood_module.parameters
        params_nets = {}
        for param_name, param_info in params_for_likelihood.items():
            if param_info.startswith("fixed="):
                params_nets[param_name] = torch.nn.Parameter(
                    torch.tensor(float(param_info.split("=")[1])), requires_grad=False
                )
            elif param_info == "no_transformation":
                params_nets[param_name] = FCLayers(
                    layers_dim=all_layers_dim[-2:],
                    split_size=n_split,
                    reuse_weights=last_layers_reuse_weights,
                    n_cat_list=n_cat_list if inject_covariates else [],
                    use_activation=False,
                    use_batch_norm=False,
                    use_layer_norm=False,
                    bias=True,
                    dropout_rate=0,
                    layer_factory=layer_factory,
                    layers_location="last",
                    covariate_modeling_strategy=covariate_modeling_strategy,
                    covariate_embs_dim=categorical_covariate_dims if inject_covariates else [],
                    **kwargs,
                )
            elif param_info == "per_feature":
                params_nets[param_name] = torch.nn.Parameter(torch.randn(n_output))
            else:
                raise NotImplementedError()
        self.params_nets = nn.ParameterDict(params_nets)

    def forward(
        self,
        z: torch.Tensor,
        cat_full_tensor: torch.Tensor | None,
        cont_full_tensor: torch.Tensor | None,
        library: torch.Tensor,
        gene_likelihood_additional_info: dict[str, Any],
    ) -> tuple[Any, dict[str, torch.Tensor], dict[str, torch.Tensor]]:
        """Forward computation on ``z``.

        Parameters
        ----------
        z
            Tensor of latent values with shape ``(batch_size, n_input)``.
        cat_full_tensor
            Tensor containing encoding of categorical variables of size n_batch x n_total_cat.
        cont_full_tensor
            Tensor of continuous covariate(s) for this sample.
        library
            Library size information.
        gene_likelihood_additional_info
            Additional information for gene likelihood computation.

        Returns
        -------
        tuple
            (distribution, parameters, original_parameters) where:
            - distribution: The gene expression distribution
            - parameters: Processed parameters for the distribution
            - original_parameters: Raw parameters before processing (for example pooling)
        """
        batch_size = z.shape[0]
        if self.n_split > 1:
            if self.split_method == "power":
                z = self.split_transformation(z)
            z = torch.reshape(z, (batch_size, self.n_split, -1))
            if self.split_method == "split_map":
                z = torch.einsum("bsd,sdn->bsn", z, self.split_transformation_weight)

        if cont_full_tensor is not None:
            if self.n_split > 1:
                cont_full_tensor = cont_full_tensor.unsqueeze(1).expand(-1, self.n_split, -1)
            z = torch.cat((z, cont_full_tensor), dim=-1)

        last_tensor = self.px_shared_decoder(z, cat_full_tensor) if self.px_shared_decoder is not None else z
        original_params = {}
        params = {}
        for param_name, param_info in self.gene_likelihood_module.parameters.items():
            param_net = self.params_nets[param_name]
            if param_info.startswith("fixed="):
                original_params[param_name] = param_net
                params[param_name] = param_net.reshape(1, 1).expand(batch_size, self.n_output)
            elif param_info == "no_transformation":
                param_value = param_net(last_tensor, cat_full_tensor)
                original_params[param_name] = param_value
                if self.n_split > 1:
                    if self.split_aggregation == "sum":
                        # to get average
                        params[param_name] = param_value.sum(dim=-2) / self.n_split
                    elif self.split_aggregation == "sum_plus":
                        # to get average after softplus
                        params[param_name] = F.softplus(param_value).sum(dim=-2) / self.n_split
                    elif self.split_aggregation == "logsumexp":
                        # to cancel the effect of n_splits
                        params[param_name] = torch.logsumexp(param_value, dim=-2) - math.log(self.n_split)
                    elif self.split_aggregation == "max":
                        params[param_name] = torch.amax(param_value, dim=-2)
                    else:
                        raise NotImplementedError()
                else:
                    params[param_name] = param_value
            elif param_info == "per_feature":
                original_params[param_name] = param_net
                params[param_name] = param_net.unsqueeze(0).expand(batch_size, -1)
            else:
                raise NotImplementedError()

        # Note this logic:
        px_dist = self.gene_likelihood_module.dist(
            aux_info=gene_likelihood_additional_info, parameters=params, lib_y=library
        )
        return px_dist, params, original_params<|MERGE_RESOLUTION|>--- conflicted
+++ resolved
@@ -321,12 +321,8 @@
             for n_cat, cat in zip(self.n_cat_list, cat_list, strict=False):
                 if n_cat and cat is None:
                     raise ValueError("cat not provided while n_cat != 0 in init. params.")
-<<<<<<< HEAD
-                concat_list += [F.one_hot(cat.long().squeeze(-1), n_cat).float()]
-=======
                 if n_cat > 1:  # n_cat = 1 will be ignored - no additional information
-                    concat_list += [one_hot(cat, n_cat)]
->>>>>>> 3d5c996b
+                    concat_list += [F.one_hot(cat.long().squeeze(-1), n_cat).float()]
         elif self.covariate_vector_modeling == "emb_shared":
             concat_list = [cat_full_tensor]
         else:
