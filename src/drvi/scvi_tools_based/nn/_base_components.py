--- conflicted
+++ resolved
@@ -369,16 +369,10 @@
                             kwargs = {}
                         if layer in self.injectable_layers:
                             if self.covariate_projection_modeling == "cat":
-<<<<<<< HEAD
-                                current_cat_tensor = dimension_transformation(torch.cat(concat_list_layer, dim=-1))
-                                x = torch.cat((x, current_cat_tensor), dim=-1)
-                                x = layer(x, **kwargs)
-=======
                                 if len(concat_list_layer) > 0:
                                     current_cat_tensor = dimension_transformation(torch.cat(concat_list_layer, dim=-1))
                                     x = torch.cat((x, current_cat_tensor), dim=-1)
-                                x = layer(x)
->>>>>>> 2acab166
+                                x = layer(x, **kwargs)
                             elif self.covariate_projection_modeling in ["linear"]:
                                 x = layer(x, **kwargs) + dimension_transformation(projected_batch_layer)
                             else:
