import logging
from collections.abc import Sequence
from typing import Any, Literal

import numpy as np
from anndata import AnnData
from scvi import REGISTRY_KEYS, settings
from scvi.data import AnnDataManager
from scvi.data.fields import CategoricalObsField, LayerField, NumericalJointObsField
from scvi.model.base import BaseModelClass, UnsupervisedTrainingMixin, VAEMixin
from scvi.utils import setup_anndata_dsp

import drvi
from drvi.nn_modules.feature_interface import FeatureInfoList
from drvi.scvi_tools_based.data.fields import FixedCategoricalJointObsField
from drvi.scvi_tools_based.merlin_data import (
    MerlinData,
    MerlinDataManager,
    MerlinDataSplitter,
    MerlinTransformedDataLoader,
)
from drvi.scvi_tools_based.merlin_data import (
    fields as melin_fields,
)
from drvi.scvi_tools_based.model.base import DRVIArchesMixin, GenerativeMixin
from drvi.scvi_tools_based.module import DRVIModule

logger = logging.getLogger(__name__)


class DRVI(VAEMixin, DRVIArchesMixin, UnsupervisedTrainingMixin, BaseModelClass, GenerativeMixin):
    """DRVI model based on scvi-tools framework for disentangled representation learning.

    Parameters
    ----------
    adata
        AnnData object or MerlinData object that has been registered via :meth:`~drvi.model.DRVI.setup_anndata`.
    n_latent
        Dimensionality of the latent space.
    encoder_dims
        Number of nodes in hidden layers of the encoder.
    decoder_dims
        Number of nodes in hidden layers of the decoder.
    prior
        Prior model type.
    prior_init_obs
        When using "gmm_x" or "vamp_x" priors, these observations are used to initialize the prior parameters.
        Number of observations must match the x value in the prior name.
    categorical_covariates
        List of categorical covariates to condition on. Each covariate can specify its embedding dimension
        by appending @dim (e.g. "batch@32"). Default embedding dimension is 10.
    **model_kwargs
        Additional keyword arguments passed to :class:`~drvi.model.DRVIModule`.

    Examples
    --------
    >>> adata = anndata.read_h5ad(path_to_anndata)
    >>> drvi.model.DRVI.setup_anndata(adata, categorical_covariate_keys=["batch"])
    >>> vae = drvi.model.DRVI(adata)
    >>> vae.train()
    >>> adata.obsm["latent"] = vae.get_latent_representation()
    """

    def __init__(
        self,
        adata: AnnData | MerlinData | None = None,  # TODO: align with all scvi changes: registry, etc.
        registry: dict | None = None,  # TODO: align with all scvi changes: registry, etc.
        n_latent: int = 32,
        encoder_dims: Sequence[int] = (128, 128),
        decoder_dims: Sequence[int] = (128, 128),
        prior: Literal["normal", "gmm_x", "vamp_x"] = "normal",
        prior_init_obs: np.ndarray | None = None,
        categorical_covariates: list[str] = (),
        **model_kwargs,
<<<<<<< HEAD
    ):
        super().__init__(adata, registry)
=======
    ) -> None:
        super().__init__(adata)
>>>>>>> 90a5c730

        # TODO: Remove later. Currently used to detect autoreload problems sooner.
        if isinstance(adata, AnnData):
            pass
        elif MerlinData is not None and isinstance(adata, MerlinData):
            self._data_splitter_cls = MerlinDataSplitter
        else:
            raise ValueError(
                "Only AnnData and MerlinData are supported. "
                "If you have passed an instance of MerlinData and still get this error, "
                "make sure merlin is installed as a dependency."
            )

        categorical_covariates_info = FeatureInfoList(categorical_covariates, axis="obs", default_dim=10)
        if REGISTRY_KEYS.CAT_COVS_KEY in self.registry["field_registries"]:
            cat_cov_stats = self.registry["field_registries"][REGISTRY_KEYS.CAT_COVS_KEY]["state_registry"]
            print(cat_cov_stats)
            n_cats_per_cov = cat_cov_stats.get("n_cats_per_key", [])
            assert tuple(categorical_covariates_info.names) == tuple(cat_cov_stats.get("field_keys", []))
        else:
            n_cats_per_cov = []
            assert len(categorical_covariates_info) == 0
        n_continuous_cov = self.summary_stats.get("n_extra_continuous_covs", 0)

        prior_init_dataloader = None
        if prior_init_obs is not None:
            assert "_" in prior
            assert len(prior_init_obs) == int(prior.split("_")[-1])
            prior_init_dataloader = self._make_data_loader(
                adata=adata[prior_init_obs], batch_size=len(prior_init_obs), shuffle=False
            )

        self.module = DRVIModule(
            n_input=self.summary_stats["n_vars"],
            n_latent=n_latent,
            encoder_dims=encoder_dims,
            decoder_dims=decoder_dims,
            n_cats_per_cov=n_cats_per_cov,
            n_continuous_cov=n_continuous_cov,
            prior=prior,
            prior_init_dataloader=prior_init_dataloader,
            categorical_covariate_dims=categorical_covariates_info.dims,
            **model_kwargs,
        )

        self._model_summary_string = (
            "DRVI \n"
            + (f"Covariates: {categorical_covariates_info.names}, \n" if len(categorical_covariates_info) > 0 else "")
            + f"Latent size: {self.module.n_latent}, "
            f"splits: {self.module.n_split_latent}, "
            f"pooling of splits: '{self.module.split_aggregation}', \n"
            f"Encoder dims: {encoder_dims}, \n"
            f"Decoder dims: {decoder_dims}, \n"
            f"Gene likelihood: {self.module.gene_likelihood}, \n"
        )
        # necessary line to get params that will be used for saving/loading
        self.init_params_ = self._get_init_params(locals())

        logger.info("The model has been initialized")

    @classmethod
    @setup_anndata_dsp.dedent
    def setup_anndata(
        cls,
        adata: AnnData,
        labels_key: str | None = None,
        layer: str | None = None,
        is_count_data: bool = True,
        categorical_covariate_keys: list[str] | None = None,
        continuous_covariate_keys: list[str] | None = None,
        **kwargs,
    ) -> None:
        """
        %(summary)s.

        Parameters
        ----------
        %(param_adata)s
        %(param_labels_key)s
        %(param_layer)s
        %(param_cat_cov_keys)s
        %(param_cont_cov_keys)s

        Returns
        -------
        %(returns)s
        """
        setup_method_args = cls._get_setup_method_args(**locals())
        setup_method_args["drvi_version"] = drvi.__version__

        anndata_fields = [
            LayerField(REGISTRY_KEYS.X_KEY, layer, is_count_data=is_count_data),
            CategoricalObsField(REGISTRY_KEYS.LABELS_KEY, labels_key),
            FixedCategoricalJointObsField(REGISTRY_KEYS.CAT_COVS_KEY, categorical_covariate_keys),
            NumericalJointObsField(REGISTRY_KEYS.CONT_COVS_KEY, continuous_covariate_keys),
        ]
        adata_manager = AnnDataManager(fields=anndata_fields, setup_method_args=setup_method_args)
        adata_manager.register_fields(adata, **kwargs)
        cls.register_manager(adata_manager)

    @classmethod
    def setup_merlin_data(
        cls,
        merlin_data: MerlinData,
        labels_key: str | None = None,
        layer: str = "X",
        is_count_data: bool = True,
        categorical_covariate_keys: list[str] | None = None,
        continuous_covariate_keys: list[str] | None = None,
        **kwargs,
    ) -> None:
        """Setup MerlinData for use with DRVI.

        Parameters
        ----------
        merlin_data
            MerlinData object to register.
        labels_key
            Key in `merlin_data` for labels.
        layer
            key in `merlin_data` to use as input.
        is_count_data
            Whether the data is count data.
        categorical_covariate_keys
            List of categorical covariate keys in `merlin_data`.
        continuous_covariate_keys
            List of continuous covariate keys in `merlin_data`.
        **kwargs
            Additional keyword arguments passed to the MerlinDataManager registration.

        Returns
        -------
        None
            This method sets up the class for use with MerlinData and does not return anything.
        """
        setup_method_args = cls._get_setup_method_args(**locals())
        setup_method_args["drvi_version"] = drvi.__version__

        fields = [
            melin_fields.MerlinLayerField(REGISTRY_KEYS.X_KEY, layer, is_count_data=is_count_data),
            melin_fields.MerlinCategoricalObsField(REGISTRY_KEYS.LABELS_KEY, labels_key),
            melin_fields.MerlinCategoricalJointObsField(REGISTRY_KEYS.CAT_COVS_KEY, categorical_covariate_keys),
            melin_fields.MerlinNumericalJointObsField(REGISTRY_KEYS.CONT_COVS_KEY, continuous_covariate_keys),
        ]
        merlin_manager = MerlinDataManager(fields, setup_method_args=setup_method_args)
        merlin_manager.register_fields(merlin_data, **kwargs)
        cls.register_manager(merlin_manager)

    def _make_data_loader(
        self,
        adata: AnnData | MerlinData,
        indices: Sequence[int] | None = None,
        batch_size: int | None = None,
        shuffle: bool = False,
        data_loader_class: type | None = None,
        **data_loader_kwargs,
    ) -> Any:
        """Create a AnnDataLoader object for data iteration.

        Parameters
        ----------
        adata
            AnnData or MerlinData object with equivalent structure to initial AnnData.
        indices
            Indices of cells in adata to use. If `None`, all cells are used.
        batch_size
            Minibatch size for data loading into model.
        shuffle
            Whether observations are shuffled each iteration though.
        data_loader_class
            Class to use for data loader.
        data_loader_kwargs
            Kwargs to the class-specific data loader class.

        Returns
        -------
        Any
            Data loader object for iteration.
        """
        if isinstance(adata, AnnData):
            return super()._make_data_loader(
                adata, indices, batch_size, shuffle, data_loader_class, **data_loader_kwargs
            )
        elif MerlinData is not None and isinstance(adata, MerlinData):
            adata_manager = self.get_anndata_manager(adata)
            if adata_manager is None:
                raise AssertionError(
                    "AnnDataManager not found. Call `self._validate_anndata` prior to calling this function."
                )
            if batch_size is None:
                batch_size = settings.batch_size
            return MerlinTransformedDataLoader(
                self.adata_manager.get_dataset("default"),
                mapping=self.adata_manager.get_fields_schema_mapping(),
                batch_size=batch_size,
                shuffle=shuffle,
                parts_per_chunk=1,
                **data_loader_kwargs,
            )
        else:
            raise ValueError(
                "Only AnnData and MerlinData are supported. "
                "If you have passed an instance of MerlinData and still get this error, "
                "make sure merlin is installed as a dependency."
            )<|MERGE_RESOLUTION|>--- conflicted
+++ resolved
@@ -72,13 +72,8 @@
         prior_init_obs: np.ndarray | None = None,
         categorical_covariates: list[str] = (),
         **model_kwargs,
-<<<<<<< HEAD
-    ):
+    ) -> None:
         super().__init__(adata, registry)
-=======
-    ) -> None:
-        super().__init__(adata)
->>>>>>> 90a5c730
 
         # TODO: Remove later. Currently used to detect autoreload problems sooner.
         if isinstance(adata, AnnData):
