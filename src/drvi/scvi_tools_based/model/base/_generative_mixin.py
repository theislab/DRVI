import logging
from collections.abc import Callable, Sequence
from typing import Any

import numpy as np
import scvi
import torch
from anndata import AnnData
from scvi import REGISTRY_KEYS
from torch.nn import functional as F

from drvi.scvi_tools_based.module._constants import MODULE_KEYS

logger = logging.getLogger(__name__)


class GenerativeMixin:
    """Mixin class for generative model interpretation and analysis.

    This mixin provides methods for analyzing the generative part of variational
    autoencoder models. It includes utilities for decoding latent representations,
    iterating over model outputs, and analyzing the effects of different model
    components on the reconstruction.

    Notes
    -----
    This mixin is designed to work with scVI-based models that have a generative
    component. It provides high-level interfaces for:
    - Decoding latent samples to reconstruct data
    - Iterating over model outputs with custom functions
    - Analyzing reconstruction effects of different model splits
    - Computing maximum effects across the data distribution

    All methods operate in inference mode and handle batching automatically
    to manage memory usage with large datasets.
    """

    @torch.inference_mode()
    def iterate_on_decoded_latent_samples(
        self,
        z: np.ndarray,
        step_func: Callable,
        aggregation_func: Callable,
        lib: np.ndarray | None = None,
        batch_values: np.ndarray | None = None,
        cat_values: np.ndarray | None = None,
        cont_values: np.ndarray | None = None,
        batch_size: int = scvi.settings.batch_size,
        map_cat_values: bool = False,
    ) -> np.ndarray:
        """Iterate over decoder outputs and aggregate the results.

        This method processes latent samples through the generative model in batches,
        applies a custom function to each batch output, and aggregates the results.

        Parameters
        ----------
        z
            Latent samples with shape (n_samples, n_latent).
        step_func
            Function to apply to the decoder output at each step.
            Should accept (generative_outputs, store) as arguments.
        aggregation_func
            Function to aggregate the step results from the store.
            Should accept the store list and return the final result.
        lib
            Library size array with shape (n_samples,).
            If None, defaults to 1e4 for all samples.
        batch_values
            Batch values with shape (n_samples,).
            If None, defaults to 0 for all samples.
        cat_values
            Categorical covariates with shape (n_samples, n_cat_covs).
            Required if model has categorical covariates.
        cont_values
            Continuous covariates with shape (n_samples, n_cont_covs).
        batch_size
            Minibatch size for data loading into model.
        map_cat_values
            Whether to map categorical covariates to integers based on
            the AnnData manager pipeline.

        Returns
        -------
        np.ndarray
            Aggregated results from processing all latent samples.

        Notes
        -----
        This method operates in inference mode and processes data in batches
        to manage memory usage. The step_func receives the generative outputs
        and a store variable for accumulating results.

        If map_cat_values is True, categorical values are automatically mapped
        to integers using the model's category mappings.

        Examples
        --------
        >>> import numpy as np
        >>> # Define custom step function to extract means
        >>> def extract_means(gen_output, store):
        ...     store.append(gen_output[MODULE_KEYS.PX_PARAMS_KEY]["mean"].detach().cpu())
        >>> # Define aggregation function to concatenate results
        >>> def concatenate_results(store):
        ...     return torch.cat(store, dim=0).numpy()
        >>> # Process latent samples
        >>> z = np.random.randn(50, 32)  # assuming 32 latent dimensions
        >>> result = model.iterate_on_decoded_latent_samples(
        ...     z=z, step_func=extract_means, aggregation_func=concatenate_results
        ... )
        >>> print(result.shape)  # (50, n_genes)
        """
        store: list[Any] = []
        self.module.eval()

        if cat_values is not None:
            if cat_values.ndim == 1:  # For a user not noticing cat_values should be 2d!
                cat_values = cat_values.reshape(-1, 1)
            if map_cat_values:
                mapped_values = np.zeros_like(cat_values)
                for i, (_label, map_keys) in enumerate(
                    self.adata_manager.get_state_registry(REGISTRY_KEYS.CAT_COVS_KEY)["mappings"].items()
                ):
                    cat_mapping = dict(zip(map_keys, range(len(map_keys)), strict=False))
                    mapped_values[:, i] = np.vectorize(cat_mapping.get)(cat_values[:, i])
                cat_values = mapped_values.astype(np.int32)

        if batch_values is not None:
            batch_values = batch_values.flatten()
            if map_cat_values:
                map_keys = self.adata_manager.get_state_registry(REGISTRY_KEYS.BATCH_KEY)["categorical_mapping"]
                batch_mapping = dict(zip(map_keys, range(len(map_keys)), strict=False))
                batch_values = np.vectorize(batch_mapping.get)(batch_values)
                batch_values = batch_values.astype(np.int32)
            batch_values = batch_values.reshape(-1, 1)

        with torch.no_grad():
            for i in np.arange(0, z.shape[0], batch_size):
                slice = np.arange(i, min(i + batch_size, z.shape[0]))
                z_tensor = torch.tensor(z[slice])
                if lib is None:
                    lib_tensor = torch.tensor([1e4] * slice.shape[0])
                else:
                    lib_tensor = torch.tensor(lib[slice])
                cat_tensor = torch.tensor(cat_values[slice]) if cat_values is not None else None
                cont_tensor = torch.tensor(cont_values[slice]) if cont_values is not None else None
                batch_tensor = (
                    torch.tensor(batch_values[slice])
                    if batch_values is not None
                    else torch.zeros((slice.shape[0], 1), dtype=torch.int32)
                )

                gen_input = self.module._get_generative_input(
                    tensors={
                        REGISTRY_KEYS.BATCH_KEY: batch_tensor,
                        REGISTRY_KEYS.LABELS_KEY: None,
                        REGISTRY_KEYS.CONT_COVS_KEY: cont_tensor,
                        REGISTRY_KEYS.CAT_COVS_KEY: cat_tensor,
                    },
                    inference_outputs={
                        MODULE_KEYS.Z_KEY: z_tensor,
                        MODULE_KEYS.LIBRARY_KEY: lib_tensor,
                        MODULE_KEYS.LIKELIHOOD_ADDITIONAL_PARAMS_KEY: {},
                    },
                )
                gen_output = self.module.generative(**gen_input)
                step_func(gen_output, store)
        result = aggregation_func(store)
        return result

    @torch.inference_mode()
    def decode_latent_samples(
        self,
        z: np.ndarray,
        lib: np.ndarray | None = None,
        batch_values: np.ndarray | None = None,
        cat_values: np.ndarray | None = None,
        cont_values: np.ndarray | None = None,
        batch_size: int = scvi.settings.batch_size,
        map_cat_values: bool = False,
        return_in_log_space: bool = True,
    ) -> np.ndarray:
        r"""Return the distribution produced by the decoder for the given latent samples.

        This method computes :math:`p(x \mid z)`, the reconstruction distribution
        for given latent samples. It returns the mean of the reconstruction
        distribution for each sample.

        A user may use `model.get_normalized_expression` to get the normalized expression
        within distribution in count space in a more probabilistic way.

        Parameters
        ----------
        z
            Latent samples with shape (n_samples, n_latent).
        lib
            Library size array with shape (n_samples,).
            If None, defaults to 1e4 for all samples.
        batch_values
            Batch values with shape (n_samples,).
            If None, defaults to 0 for all samples.
        cat_values
            Categorical covariates with shape (n_samples, n_cat_covs).
            Required if model has categorical covariates.
        cont_values
            Continuous covariates with shape (n_samples, n_cont_covs).
        batch_size
            Minibatch size for data loading into model.
        map_cat_values
            Whether to map categorical covariates to integers based on
            the AnnData manager pipeline.
        return_in_log_space
            Whether to return the means in log space.

        Returns
        -------
        np.ndarray
            Reconstructed means with shape (n_samples, n_genes).

        Notes
        -----
        This method is equivalent to computing the expected value of the
        reconstruction distribution :math:`E[p(x \mid z)]`. It's useful for:
        - Generating synthetic data from latent samples
        - Analyzing model reconstructions
        - Visualizing the generative capabilities of the model

        Examples
        --------
        >>> import numpy as np
        >>> # Generate random latent samples
        >>> z = np.random.randn(100, 32)  # assuming 32 latent dimensions
        >>> # Decode to get reconstructed means
        >>> reconstructed = model.decode_latent_samples(z)
        >>> print(reconstructed.shape)  # (100, n_genes)
        >>> # With categorical covariates
        >>> cat_covs = np.array([0, 1, 0, 1] * 25)  # batch labels
        >>> reconstructed = model.decode_latent_samples(z, cat_values=cat_covs)
        """

        def step_func(gen_output: dict[str, Any], store: list[Any]) -> None:
<<<<<<< HEAD
            store.append(gen_output[MODULE_KEYS.PX_PARAMS_KEY]["mean"].detach().cpu())
=======
            if return_in_log_space:
                store.append(torch.log(gen_output["px"].mean).detach().cpu())
            else:
                store.append(gen_output["px"].mean.detach().cpu())
>>>>>>> 3d5c996b

        def aggregation_func(store: list[Any]) -> np.ndarray:
            return torch.cat(store, dim=0).numpy(force=True)

        return self.iterate_on_decoded_latent_samples(
            z=z,
            step_func=step_func,
            aggregation_func=aggregation_func,
            lib=lib,
            batch_values=batch_values,
            cat_values=cat_values,
            cont_values=cont_values,
            batch_size=batch_size,
            map_cat_values=map_cat_values,
        )

    @torch.inference_mode()
    def iterate_on_ae_output(
        self,
        adata: AnnData,
        step_func: Callable,
        aggregation_func: Callable,
        indices: Sequence[int] | None = None,
        batch_size: int | None = None,
        deterministic: bool = False,
    ) -> np.ndarray:
        """Iterate over autoencoder outputs and aggregate the results.

        This method processes data through the full autoencoder (encoder + decoder)
        and applies custom functions to analyze the outputs.

        Parameters
        ----------
        adata
            AnnData object with equivalent structure to initial AnnData.
            If None, defaults to the AnnData object used to initialize the model.
        step_func
            Function to apply to the autoencoder output at each step.
            Should accept (inference_outputs, generative_outputs, losses, store)
            as arguments.
        aggregation_func
            Function to aggregate the step results from the store.
            Should accept the store list and return the final result.
        indices
            Indices of cells in adata to use. If None, all cells are used.
        batch_size
            Minibatch size for data loading into model.
            Defaults to scvi.settings.batch_size.
        deterministic
            Makes model fully deterministic (e.g., no sampling in the bottleneck).

        Returns
        -------
        np.ndarray
            Aggregated results from processing all data through the autoencoder.

        Notes
        -----
        This method processes data through both the encoder and decoder components
        of the model. The step_func receives:
        - inference_outputs: Outputs from the encoder (latent variables, etc.)
        - generative_outputs: Outputs from the decoder (reconstruction parameters)
        - losses: Training losses for the batch
        - store: List for accumulating results

        When deterministic=True, the model operates without stochastic sampling,
        which is useful for reproducible analysis.

        Examples
        --------
        >>> import anndata as ad
        >>> # Define function to extract latent means
        >>> def extract_latent_means(inference_outputs, generative_outputs, losses, store):
        ...     store.append(inference_outputs["qz_m"].detach().cpu())
        >>> # Define aggregation function
        >>> def concatenate_latents(store):
        ...     return torch.cat(store, dim=0).numpy()
        >>> # Process data through autoencoder
        >>> latents = model.iterate_on_ae_output(
        ...     adata=adata, step_func=extract_latent_means, aggregation_func=concatenate_latents, deterministic=True
        ... )
        >>> print(latents.shape)  # (n_cells, n_latent)
        """
        adata = self._validate_anndata(adata)
        data_loader = self._make_data_loader(adata=adata, indices=indices, batch_size=batch_size)

        store: list[Any] = []
        try:
            if deterministic:
                self.module.fully_deterministic = True
            for tensors in data_loader:
                loss_kwargs = {"kl_weight": 1}
                inference_outputs, generative_outputs, losses = self.module(tensors, loss_kwargs=loss_kwargs)
                step_func(inference_outputs, generative_outputs, losses, store)
        except Exception as e:
            self.module.fully_deterministic = False
            raise e
        finally:
            self.module.fully_deterministic = False

        return aggregation_func(store)

    @torch.inference_mode()
    def get_reconstruction_effect_of_each_split(
        self,
        adata: AnnData | None = None,
        add_to_counts: float = 1.0,
        aggregate_over_cells: bool = True,
        deterministic: bool = True,
        **kwargs: Any,
    ) -> np.ndarray:
        """Return the effect of each split on the reconstructed expression per sample.

        This method analyzes how different model splits contribute to the
        reconstruction of gene expression values.

        Parameters
        ----------
        adata
            AnnData object with equivalent structure to initial AnnData.
            If None, defaults to the AnnData object used to initialize the model.
        add_to_counts
            Value to add to the counts before computing the logarithm.
            Used for numerical stability in log-space calculations.
        aggregate_over_cells
            Whether to aggregate the effect over cells and return a value per dimension.
            If False, returns per-cell effects.
        deterministic
            Makes model fully deterministic (e.g., no sampling in the bottleneck).
        **kwargs
            Additional keyword arguments for the `iterate_on_ae_output` method.

        Returns
        -------
        np.ndarray
            Effect of each split on reconstruction.
            Shape depends on aggregate_over_cells:
            - If True: (n_splits,) - aggregated effects per split
            - If False: (n_cells, n_splits) - per-cell effects

        Notes
        -----
        This method computes the contribution of each model split to the
        reconstruction. The calculation depends on the model's split_aggregation:

        - "logsumexp": Uses log-space softmax aggregation
        - "sum": Uses absolute value summation

        The effect is computed by analyzing how each split contributes to
        the final reconstruction parameters.

        Examples
        --------
        >>> # Get aggregated effects across all cells
        >>> effects = model.get_reconstruction_effect_of_each_split()
        >>> print(effects.shape)  # (n_splits,)
        >>> print("Effect of each split:", effects)
        >>> # Get per-cell effects
        >>> cell_effects = model.get_reconstruction_effect_of_each_split(aggregate_over_cells=False)
        >>> print(cell_effects.shape)  # (n_cells, n_splits)
        """

        def calculate_effect(
            inference_outputs: dict[str, Any], generative_outputs: dict[str, Any], losses: Any, store: list[Any]
        ) -> None:
            if self.module.split_aggregation == "logsumexp":
                log_mean_params = generative_outputs[MODULE_KEYS.PX_UNAGGREGATED_PARAMS_KEY][
                    "mean"
                ]  # n_samples x n_splits x n_genes
                log_mean_params = F.pad(
                    log_mean_params, (0, 0, 0, 1), value=np.log(add_to_counts)
                )  # n_samples x (n_splits + 1) x n_genes
                effect_share = -torch.log(1 - F.softmax(log_mean_params, dim=-2)[:, :-1, :]).sum(
                    dim=-1
                )  # n_samples x n_splits
            elif self.module.split_aggregation == "sum":
                effect_share = torch.abs(generative_outputs[MODULE_KEYS.PX_UNAGGREGATED_PARAMS_KEY]["mean"]).sum(
                    dim=-1
                )  # n_samples x n_splits
            else:
                raise NotImplementedError("Only logsumexp and sum aggregations are supported for now.")
            store.append(effect_share.detach().cpu())

        def aggregate_effects(store: list[Any]) -> np.ndarray:
            return torch.cat(store, dim=0).numpy(force=True)

        output = self.iterate_on_ae_output(
            adata=adata,
            step_func=calculate_effect,
            aggregation_func=aggregate_effects,
            deterministic=deterministic,
            **kwargs,
        )

        if aggregate_over_cells:
            output = output.sum(axis=0)

        return output

    def get_max_effect_of_splits_within_distribution(
        self,
        adata: AnnData | None = None,
        add_to_counts: float = 1.0,
        deterministic: bool = True,
        **kwargs: Any,
    ) -> np.ndarray:
        """Return the maximum effect of each split on the reconstructed expression params for all genes.

        This method computes the maximum contribution of each split across all
        samples in the dataset, providing a global view of split importance.

        Parameters
        ----------
        adata
            AnnData object with equivalent structure to initial AnnData.
            If None, defaults to the AnnData object used to initialize the model.
        add_to_counts
            Value to add to the counts before computing the logarithm.
            Used for numerical stability in log-space calculations.
        deterministic
            Makes model fully deterministic (e.g., no sampling in the bottleneck).
        **kwargs
            Additional keyword arguments for the `iterate_on_ae_output` method.

        Returns
        -------
        np.ndarray
            Max effect of each split on the reconstructed expression params for all genes


            Maximum effect of each split on the reconstructed expression params.
            Shape: (n_splits, n_genes)

        Notes
        -----
        This function is experimental. Please use interpretability pipeline or DE instead.

        The calculation depends on the model's split_aggregation:
        - "logsumexp": Uses log-space softmax aggregation
        - "sum": Uses absolute value summation

        Examples
        --------
        >>> import utils.plotting._interpretability
        >>>
        >>> # Get empirical maximum effects
        >>> max_effects = model.get_max_effect_of_splits_within_distribution(add_to_counts=0.1)
        >>> print(max_effects.shape)  # (n_splits, n_genes)
        >>>
        >>> effect_data = (
        ...     pd.DataFrame(
        ...         effects,
        ...         columns=model.adata.var_names,
        ...         index=embed.var["title"],
        ...     )
        ...     .loc[embed.var.query("vanished == False").sort_values("order")["title"]]
        ...     .T
        ... )
        >>> plot_info = list(effect_data.to_dict(orient="series").items())
        >>> utils.plotting._interpretability._bar_plot_top_differential_vars(plot_info)
        >>> utils.plotting._interpretability._umap_of_relevant_genes(adata, embed, plot_info, dim_subset=["DR 1"])
        """

        def calculate_effect(
            inference_outputs: dict[str, Any], generative_outputs: dict[str, Any], losses: Any, store: list[Any]
        ) -> None:
            if self.module.split_aggregation == "logsumexp":
                log_mean_params = generative_outputs[MODULE_KEYS.PX_UNAGGREGATED_PARAMS_KEY][
                    "mean"
                ]  # n_samples x n_splits x n_genes
                log_mean_params = F.pad(
                    log_mean_params, (0, 0, 0, 1), value=np.log(add_to_counts)
                )  # n_samples x (n_splits + 1) x n_genes
                effect_share = -torch.log(1 - F.softmax(log_mean_params, dim=-2)[:, :-1, :])
            elif self.module.split_aggregation == "sum":
                effect_share = torch.abs(generative_outputs[MODULE_KEYS.PX_UNAGGREGATED_PARAMS_KEY]["mean"])
            else:
                raise NotImplementedError("Only logsumexp and sum aggregations are supported for now.")
            effect_share = effect_share.amax(dim=0).detach().cpu().numpy(force=True)
            if len(store) == 0:
                store.append(effect_share)
            else:
                store[0] = np.maximum(store[0], effect_share)

        def aggregate_effects(store: list[Any]) -> np.ndarray:
            return store[0]

        output = self.iterate_on_ae_output(
            adata=adata,
            step_func=calculate_effect,
            aggregation_func=aggregate_effects,
            deterministic=deterministic,
            **kwargs,
        )

        return output<|MERGE_RESOLUTION|>--- conflicted
+++ resolved
@@ -99,7 +99,7 @@
         >>> import numpy as np
         >>> # Define custom step function to extract means
         >>> def extract_means(gen_output, store):
-        ...     store.append(gen_output[MODULE_KEYS.PX_PARAMS_KEY]["mean"].detach().cpu())
+        ...     store.append(gen_output["params"]["mean"].detach().cpu())
         >>> # Define aggregation function to concatenate results
         >>> def concatenate_results(store):
         ...     return torch.cat(store, dim=0).numpy()
@@ -239,14 +239,10 @@
         """
 
         def step_func(gen_output: dict[str, Any], store: list[Any]) -> None:
-<<<<<<< HEAD
-            store.append(gen_output[MODULE_KEYS.PX_PARAMS_KEY]["mean"].detach().cpu())
-=======
             if return_in_log_space:
-                store.append(torch.log(gen_output["px"].mean).detach().cpu())
+                store.append(torch.log(gen_output[MODULE_KEYS.PX_KEY].mean).detach().cpu())
             else:
-                store.append(gen_output["px"].mean.detach().cpu())
->>>>>>> 3d5c996b
+                store.append(gen_output[MODULE_KEYS.PX_KEY].mean.detach().cpu())
 
         def aggregation_func(store: list[Any]) -> np.ndarray:
             return torch.cat(store, dim=0).numpy(force=True)
