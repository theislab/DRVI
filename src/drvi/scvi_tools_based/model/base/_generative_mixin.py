import logging
from collections.abc import Callable, Sequence
from typing import Any

import numpy as np
import scvi
import torch
from anndata import AnnData
from scvi import REGISTRY_KEYS
from torch.nn import functional as F

from drvi.scvi_tools_based.module._constants import MODULE_KEYS

logger = logging.getLogger(__name__)


class GenerativeMixin:
    """Mixin class for generative model interpretation and analysis.

    This mixin provides methods for analyzing the generative part of variational
    autoencoder models. It includes utilities for decoding latent representations,
    iterating over model outputs, and analyzing the effects of different model
    components on the reconstruction.

    Notes
    -----
    This mixin is designed to work with scVI-based models that have a generative
    component. It provides high-level interfaces for:
    - Decoding latent samples to reconstruct data
    - Iterating over model outputs with custom functions
    - Analyzing reconstruction effects of different model splits
    - Computing maximum effects across the data distribution

    All methods operate in inference mode and handle batching automatically
    to manage memory usage with large datasets.
    """

    @torch.inference_mode()
    def iterate_on_decoded_latent_samples(
        self,
        z: np.ndarray,
        step_func: Callable,
        aggregation_func: Callable,
        lib: np.ndarray | None = None,
        cat_values: np.ndarray | None = None,
        cont_values: np.ndarray | None = None,
        batch_size: int = scvi.settings.batch_size,
        map_cat_values: bool = False,
    ) -> np.ndarray:
        """Iterate over decoder outputs and aggregate the results.

        This method processes latent samples through the generative model in batches,
        applies a custom function to each batch output, and aggregates the results.

        Parameters
        ----------
        z
            Latent samples with shape (n_samples, n_latent).
        step_func
            Function to apply to the decoder output at each step.
            Should accept (generative_outputs, store) as arguments.
        aggregation_func
            Function to aggregate the step results from the store.
            Should accept the store list and return the final result.
        lib
            Library size array with shape (n_samples,).
            If None, defaults to 1e4 for all samples.
        cat_values
            Categorical covariates with shape (n_samples, n_cat_covs).
            Required if model has categorical covariates.
        cont_values
            Continuous covariates with shape (n_samples, n_cont_covs).
        batch_size
            Minibatch size for data loading into model.
        map_cat_values
            Whether to map categorical covariates to integers based on
            the AnnData manager pipeline.

        Returns
        -------
        np.ndarray
            Aggregated results from processing all latent samples.

        Notes
        -----
        This method operates in inference mode and processes data in batches
        to manage memory usage. The step_func receives the generative outputs
        and a store variable for accumulating results.

        If map_cat_values is True, categorical values are automatically mapped
        to integers using the model's category mappings.

        Examples
        --------
        >>> import numpy as np
        >>> # Define custom step function to extract means
        >>> def extract_means(gen_output, store):
        ...     store.append(gen_output["params"]["mean"].detach().cpu())
        >>> # Define aggregation function to concatenate results
        >>> def concatenate_results(store):
        ...     return torch.cat(store, dim=0).numpy()
        >>> # Process latent samples
        >>> z = np.random.randn(50, 32)  # assuming 32 latent dimensions
        >>> result = model.iterate_on_decoded_latent_samples(
        ...     z=z, step_func=extract_means, aggregation_func=concatenate_results
        ... )
        >>> print(result.shape)  # (50, n_genes)
        """
        store: list[Any] = []
        self.module.eval()

        if cat_values is not None and map_cat_values:
            if cat_values.ndim == 1:  # For a user not noticing cat_values should be 2d!
                cat_values = cat_values.reshape(-1, 1)
            mapped_values = np.zeros_like(cat_values)
            for i, (_label, map_keys) in enumerate(
                self.adata_manager.get_state_registry(REGISTRY_KEYS.CAT_COVS_KEY)["mappings"].items()
            ):
                cat_mapping = dict(zip(map_keys, range(len(map_keys)), strict=False))
                mapped_values[:, i] = np.vectorize(cat_mapping.get)(cat_values[:, i])
            cat_values = mapped_values.astype(np.int32)

        with torch.no_grad():
            for i in np.arange(0, z.shape[0], batch_size):
                slice = np.arange(i, min(i + batch_size, z.shape[0]))
                z_tensor = torch.tensor(z[slice])
                if lib is None:
                    lib_tensor = torch.tensor([1e4] * slice.shape[0])
                else:
                    lib_tensor = torch.tensor(lib[slice])
                cat_tensor = torch.tensor(cat_values[slice]) if cat_values is not None else None
                cont_tensor = torch.tensor(cont_values[slice]) if cont_values is not None else None
                batch_tensor = None

                gen_input = self.module._get_generative_input(
                    tensors={
                        REGISTRY_KEYS.BATCH_KEY: batch_tensor,
                        REGISTRY_KEYS.LABELS_KEY: None,
                        REGISTRY_KEYS.CONT_COVS_KEY: cont_tensor,
                        REGISTRY_KEYS.CAT_COVS_KEY: cat_tensor,
                    },
                    inference_outputs={
                        MODULE_KEYS.Z_KEY: z_tensor,
                        MODULE_KEYS.LIBRARY_KEY: lib_tensor,
                        MODULE_KEYS.LIKELIHOOD_ADDITIONAL_PARAMS_KEY: {},
                    },
                )
                gen_output = self.module.generative(**gen_input)
                step_func(gen_output, store)
        result = aggregation_func(store)
        return result

    @torch.inference_mode()
    def decode_latent_samples(
        self,
        z: np.ndarray,
        lib: np.ndarray | None = None,
        cat_values: np.ndarray | None = None,
        cont_values: np.ndarray | None = None,
        batch_size: int = scvi.settings.batch_size,
        map_cat_values: bool = False,
    ) -> np.ndarray:
        r"""Return the distribution produced by the decoder for the given latent samples.

        This method computes :math:`p(x \mid z)`, the reconstruction distribution
        for given latent samples. It returns the mean of the reconstruction
        distribution for each sample.

        Parameters
        ----------
        z
            Latent samples with shape (n_samples, n_latent).
        lib
            Library size array with shape (n_samples,).
            If None, defaults to 1e4 for all samples.
        cat_values
            Categorical covariates with shape (n_samples, n_cat_covs).
            Required if model has categorical covariates.
        cont_values
            Continuous covariates with shape (n_samples, n_cont_covs).
        batch_size
            Minibatch size for data loading into model.
        map_cat_values
            Whether to map categorical covariates to integers based on
            the AnnData manager pipeline.

        Returns
        -------
        np.ndarray
            Reconstructed means with shape (n_samples, n_genes).

        Notes
        -----
        This method is equivalent to computing the expected value of the
        reconstruction distribution :math:`E[p(x \mid z)]`. It's useful for:
        - Generating synthetic data from latent samples
        - Analyzing model reconstructions
        - Visualizing the generative capabilities of the model

        Examples
        --------
        >>> import numpy as np
        >>> # Generate random latent samples
        >>> z = np.random.randn(100, 32)  # assuming 32 latent dimensions
        >>> # Decode to get reconstructed means
        >>> reconstructed = model.decode_latent_samples(z)
        >>> print(reconstructed.shape)  # (100, n_genes)
        >>> # With categorical covariates
        >>> cat_covs = np.array([0, 1, 0, 1] * 25)  # batch labels
        >>> reconstructed = model.decode_latent_samples(z, cat_values=cat_covs)
        """
<<<<<<< HEAD
        step_func = lambda gen_output, store: store.append(gen_output[MODULE_KEYS.PX_PARAMS_KEY]["mean"].detach().cpu())
        aggregation_func = lambda store: torch.cat(store, dim=0).numpy(force=True)
=======

        def step_func(gen_output: dict[str, Any], store: list[Any]) -> None:
            store.append(gen_output["params"]["mean"].detach().cpu())

        def aggregation_func(store: list[Any]) -> np.ndarray:
            return torch.cat(store, dim=0).numpy(force=True)
>>>>>>> 90a5c730

        return self.iterate_on_decoded_latent_samples(
            z=z,
            step_func=step_func,
            aggregation_func=aggregation_func,
            lib=lib,
            cat_values=cat_values,
            cont_values=cont_values,
            batch_size=batch_size,
            map_cat_values=map_cat_values,
        )

    @torch.inference_mode()
    def iterate_on_ae_output(
        self,
        adata: AnnData,
        step_func: Callable,
        aggregation_func: Callable,
        indices: Sequence[int] | None = None,
        batch_size: int | None = None,
        deterministic: bool = False,
    ) -> np.ndarray:
        """Iterate over autoencoder outputs and aggregate the results.

        This method processes data through the full autoencoder (encoder + decoder)
        and applies custom functions to analyze the outputs.

        Parameters
        ----------
        adata
            AnnData object with equivalent structure to initial AnnData.
            If None, defaults to the AnnData object used to initialize the model.
        step_func
            Function to apply to the autoencoder output at each step.
            Should accept (inference_outputs, generative_outputs, losses, store)
            as arguments.
        aggregation_func
            Function to aggregate the step results from the store.
            Should accept the store list and return the final result.
        indices
            Indices of cells in adata to use. If None, all cells are used.
        batch_size
            Minibatch size for data loading into model.
            Defaults to scvi.settings.batch_size.
        deterministic
            Makes model fully deterministic (e.g., no sampling in the bottleneck).

        Returns
        -------
        np.ndarray
            Aggregated results from processing all data through the autoencoder.

        Notes
        -----
        This method processes data through both the encoder and decoder components
        of the model. The step_func receives:
        - inference_outputs: Outputs from the encoder (latent variables, etc.)
        - generative_outputs: Outputs from the decoder (reconstruction parameters)
        - losses: Training losses for the batch
        - store: List for accumulating results

        When deterministic=True, the model operates without stochastic sampling,
        which is useful for reproducible analysis.

        Examples
        --------
        >>> import anndata as ad
        >>> # Define function to extract latent means
        >>> def extract_latent_means(inference_outputs, generative_outputs, losses, store):
        ...     store.append(inference_outputs["qz_m"].detach().cpu())
        >>> # Define aggregation function
        >>> def concatenate_latents(store):
        ...     return torch.cat(store, dim=0).numpy()
        >>> # Process data through autoencoder
        >>> latents = model.iterate_on_ae_output(
        ...     adata=adata, step_func=extract_latent_means, aggregation_func=concatenate_latents, deterministic=True
        ... )
        >>> print(latents.shape)  # (n_cells, n_latent)
        """
        adata = self._validate_anndata(adata)
        data_loader = self._make_data_loader(adata=adata, indices=indices, batch_size=batch_size)

        store: list[Any] = []
        try:
            if deterministic:
                self.module.fully_deterministic = True
            for tensors in data_loader:
                loss_kwargs = {"kl_weight": 1}
                inference_outputs, generative_outputs, losses = self.module(tensors, loss_kwargs=loss_kwargs)
                step_func(inference_outputs, generative_outputs, losses, store)
        except Exception as e:
            self.module.fully_deterministic = False
            raise e
        finally:
            self.module.fully_deterministic = False

        return aggregation_func(store)

    @torch.inference_mode()
    def get_reconstruction_effect_of_each_split(
        self,
        adata: AnnData | None = None,
        add_to_counts: float = 1.0,
        aggregate_over_cells: bool = True,
        deterministic: bool = True,
        **kwargs: Any,
    ) -> np.ndarray:
        """Return the effect of each split on the reconstructed expression per sample.

        This method analyzes how different model splits contribute to the
        reconstruction of gene expression values.

        Parameters
        ----------
        adata
            AnnData object with equivalent structure to initial AnnData.
            If None, defaults to the AnnData object used to initialize the model.
        add_to_counts
            Value to add to the counts before computing the logarithm.
            Used for numerical stability in log-space calculations.
        aggregate_over_cells
            Whether to aggregate the effect over cells and return a value per dimension.
            If False, returns per-cell effects.
        deterministic
            Makes model fully deterministic (e.g., no sampling in the bottleneck).
        **kwargs
            Additional keyword arguments for the `iterate_on_ae_output` method.

        Returns
        -------
        np.ndarray
            Effect of each split on reconstruction.
            Shape depends on aggregate_over_cells:
            - If True: (n_splits,) - aggregated effects per split
            - If False: (n_cells, n_splits) - per-cell effects

        Notes
        -----
        This method computes the contribution of each model split to the
        reconstruction. The calculation depends on the model's split_aggregation:

        - "logsumexp": Uses log-space softmax aggregation
        - "sum": Uses absolute value summation

        The effect is computed by analyzing how each split contributes to
        the final reconstruction parameters.

        Examples
        --------
        >>> # Get aggregated effects across all cells
        >>> effects = model.get_reconstruction_effect_of_each_split()
        >>> print(effects.shape)  # (n_splits,)
        >>> print("Effect of each split:", effects)
        >>> # Get per-cell effects
        >>> cell_effects = model.get_reconstruction_effect_of_each_split(aggregate_over_cells=False)
        >>> print(cell_effects.shape)  # (n_cells, n_splits)
        """

        def calculate_effect(
            inference_outputs: dict[str, Any], generative_outputs: dict[str, Any], losses: Any, store: list[Any]
        ) -> None:
            if self.module.split_aggregation == "logsumexp":
                log_mean_params = generative_outputs[MODULE_KEYS.PX_UNAGGREGATED_PARAMS_KEY][
                    "mean"
                ]  # n_samples x n_splits x n_genes
                log_mean_params = F.pad(
                    log_mean_params, (0, 0, 0, 1), value=np.log(add_to_counts)
                )  # n_samples x (n_splits + 1) x n_genes
                effect_share = -torch.log(1 - F.softmax(log_mean_params, dim=-2)[:, :-1, :]).sum(
                    dim=-1
                )  # n_samples x n_splits
            elif self.module.split_aggregation == "sum":
                effect_share = torch.abs(generative_outputs[MODULE_KEYS.PX_UNAGGREGATED_PARAMS_KEY]["mean"]).sum(
                    dim=-1
                )  # n_samples x n_splits
            else:
                raise NotImplementedError("Only logsumexp and sum aggregations are supported for now.")
            store.append(effect_share.detach().cpu())

        def aggregate_effects(store: list[Any]) -> np.ndarray:
            return torch.cat(store, dim=0).numpy(force=True)

        output = self.iterate_on_ae_output(
            adata=adata,
            step_func=calculate_effect,
            aggregation_func=aggregate_effects,
            deterministic=deterministic,
            **kwargs,
        )

        if aggregate_over_cells:
            output = output.sum(axis=0)

        return output

    def get_max_effect_of_splits_within_distribution(
        self,
        adata: AnnData | None = None,
        add_to_counts: float = 1.0,
        deterministic: bool = True,
        **kwargs: Any,
    ) -> np.ndarray:
        """Return the maximum effect of each split on the reconstructed expression params for all genes.

        This method computes the maximum contribution of each split across all
        samples in the dataset, providing a global view of split importance.

        Parameters
        ----------
        adata
            AnnData object with equivalent structure to initial AnnData.
            If None, defaults to the AnnData object used to initialize the model.
        add_to_counts
            Value to add to the counts before computing the logarithm.
            Used for numerical stability in log-space calculations.
        deterministic
            Makes model fully deterministic (e.g., no sampling in the bottleneck).
        **kwargs
            Additional keyword arguments for the `iterate_on_ae_output` method.

        Returns
        -------
        np.ndarray
            Max effect of each split on the reconstructed expression params for all genes


            Maximum effect of each split on the reconstructed expression params.
            Shape: (n_splits, n_genes)

        Notes
        -----
        This function is experimental. Please use interpretability pipeline or DE instead.

        The calculation depends on the model's split_aggregation:
        - "logsumexp": Uses log-space softmax aggregation
        - "sum": Uses absolute value summation

        Examples
        --------
        >>> import utils.plotting._interpretability
        >>>
        >>> # Get empirical maximum effects
        >>> max_effects = model.get_max_effect_of_splits_within_distribution(add_to_counts=0.1)
        >>> print(max_effects.shape)  # (n_splits, n_genes)
        >>>
        >>> effect_data = (
        ...     pd.DataFrame(
        ...         effects,
        ...         columns=model.adata.var_names,
        ...         index=embed.var["title"],
        ...     )
        ...     .loc[embed.var.query("vanished == False").sort_values("order")["title"]]
        ...     .T
        ... )
        >>> plot_info = list(effect_data.to_dict(orient="series").items())
        >>> utils.plotting._interpretability._bar_plot_top_differential_vars(plot_info)
        >>> utils.plotting._interpretability._umap_of_relevant_genes(adata, embed, plot_info, dim_subset=["DR 1"])
        """

        def calculate_effect(
            inference_outputs: dict[str, Any], generative_outputs: dict[str, Any], losses: Any, store: list[Any]
        ) -> None:
            if self.module.split_aggregation == "logsumexp":
                log_mean_params = generative_outputs[MODULE_KEYS.PX_UNAGGREGATED_PARAMS_KEY][
                    "mean"
                ]  # n_samples x n_splits x n_genes
                log_mean_params = F.pad(
                    log_mean_params, (0, 0, 0, 1), value=np.log(add_to_counts)
                )  # n_samples x (n_splits + 1) x n_genes
                effect_share = -torch.log(1 - F.softmax(log_mean_params, dim=-2)[:, :-1, :])
            elif self.module.split_aggregation == "sum":
                effect_share = torch.abs(generative_outputs[MODULE_KEYS.PX_UNAGGREGATED_PARAMS_KEY]["mean"])
            else:
                raise NotImplementedError("Only logsumexp and sum aggregations are supported for now.")
            effect_share = effect_share.amax(dim=0).detach().cpu().numpy(force=True)
            if len(store) == 0:
                store.append(effect_share)
            else:
                store[0] = np.maximum(store[0], effect_share)

        def aggregate_effects(store: list[Any]) -> np.ndarray:
            return store[0]

        output = self.iterate_on_ae_output(
            adata=adata,
            step_func=calculate_effect,
            aggregation_func=aggregate_effects,
            deterministic=deterministic,
            **kwargs,
        )

        return output<|MERGE_RESOLUTION|>--- conflicted
+++ resolved
@@ -209,17 +209,11 @@
         >>> cat_covs = np.array([0, 1, 0, 1] * 25)  # batch labels
         >>> reconstructed = model.decode_latent_samples(z, cat_values=cat_covs)
         """
-<<<<<<< HEAD
-        step_func = lambda gen_output, store: store.append(gen_output[MODULE_KEYS.PX_PARAMS_KEY]["mean"].detach().cpu())
-        aggregation_func = lambda store: torch.cat(store, dim=0).numpy(force=True)
-=======
-
         def step_func(gen_output: dict[str, Any], store: list[Any]) -> None:
             store.append(gen_output["params"]["mean"].detach().cpu())
 
         def aggregation_func(store: list[Any]) -> np.ndarray:
             return torch.cat(store, dim=0).numpy(force=True)
->>>>>>> 90a5c730
 
         return self.iterate_on_decoded_latent_samples(
             z=z,
