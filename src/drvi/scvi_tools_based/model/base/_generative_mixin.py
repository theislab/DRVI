--- conflicted
+++ resolved
@@ -134,8 +134,6 @@
                 if self.module.__class__.__name__ == "DRVIModule":
                     inference_outputs = {
                         "z": z_tensor,
-                        "library": lib_tensor,
-                        "gene_likelihood_additional_info": {},
                     }
                 else:
                     raise NotImplementedError(f"Module {self.module.__class__.__name__} not supported.")
@@ -148,13 +146,7 @@
                         REGISTRY_KEYS.CAT_COVS_KEY: cat_tensor,
                         REGISTRY_KEYS.OBSERVED_LIB_SIZE: lib_tensor,
                     },
-<<<<<<< HEAD
                     inference_outputs=inference_outputs,
-=======
-                    inference_outputs={
-                        "z": z_tensor,
-                    },
->>>>>>> 9230bd66
                 )
                 gen_output = self.module.generative(**gen_input)
                 step_func(gen_output, store)
