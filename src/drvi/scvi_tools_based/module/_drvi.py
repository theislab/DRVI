from __future__ import annotations

from typing import TYPE_CHECKING

import numpy as np
import torch
from scvi import REGISTRY_KEYS
from scvi.module.base import BaseModuleClass, LossOutput, auto_move_data
from torch.distributions import Normal
from torch.utils.data import DataLoader

from drvi.nn_modules.embedding import MultiEmbedding
from drvi.nn_modules.layer.factory import LayerFactory
from drvi.nn_modules.noise_model import (
    LogNegativeBinomialNoiseModel,
    NegativeBinomialNoiseModel,
    NormalNoiseModel,
    PoissonNoiseModel,
)
from drvi.nn_modules.prior import GaussianMixtureModelPrior, StandardPrior, VampPrior
from drvi.scvi_tools_based.module._constants import MODULE_KEYS
from drvi.scvi_tools_based.nn import DecoderDRVI, Encoder

if TYPE_CHECKING:
    from collections.abc import Callable, Iterable, Sequence
    from typing import Any, Literal

    TensorDict = dict[str, torch.Tensor]


class DRVIModule(BaseModuleClass):
    """DRVI (Disentangled Representation Variational Inference) pytorch module.

    Parameters
    ----------
    n_input
        Number of input genes.
    n_latent
        Dimensionality of the latent space.
    n_split_latent
        Number of splits in the latent space. -1 means split all dimensions
        (n_split_latent=n_latent).
    split_aggregation
        How to aggregate splits in the last layer of the decoder.
    split_method
        How to make splits:
        - "split" : Split the latent space
        - "power" : Transform the latent space to n_split vectors of size n_latent
        - "split_map" : Split the latent space then map each to latent space using unique transformations
    decoder_reuse_weights
        Where to reuse the weights of the decoder layers when using splitting.
    encoder_dims
        Number of nodes in hidden layers of the encoder.
    decoder_dims
        Number of nodes in hidden layers of the decoder.
    n_cats_per_cov
        Number of categories for each categorical covariate.
    n_continuous_cov
        Number of continuous covariates.
    encode_covariates
        Whether to concatenate covariates to expression in encoder.
    deeply_inject_covariates
        Whether to concatenate covariates into output of hidden layers in encoder/decoder.
        This option only applies when `n_layers` >= 1. The covariates are concatenated
        to the input of subsequent hidden layers.
    categorical_covariate_dims
        Embedding dimension of covariate keys if applicable.
    covariate_modeling_strategy
        The strategy model takes to remove covariates.
    use_batch_norm
        Whether to use batch norm in layers.
    affine_batch_norm
        Whether to use affine batch norm in layers.
    use_layer_norm
        Whether to use layer norm in layers.
    fill_in_the_blanks_ratio
        Ratio for fill-in-the-blanks training.
    reconstruction_policy
        Policy for reconstruction.
        - "dense" : Reconstruct all features.
        - "random_batch@M" : Reconstruct M random features for each batch.
        - "random_cell@M" : Reconstruct M random features for each cell.
    input_dropout_rate
        Dropout rate to apply to the input.
    encoder_dropout_rate
        Dropout rate to apply to each of the encoder hidden layers.
    decoder_dropout_rate
        Dropout rate to apply to each of the decoder hidden layers.
    gene_likelihood
        Gene likelihood model. Options include:
        - "normal", "normal_v", "normal_sv" : Normal distributions
        - "poisson", "poisson_orig" : Poisson distributions
        - "nb", "nb_sv", "nb_libnorm", "nb_loglib_rec", "nb_libnorm_loglib_rec", "nb_loglibnorm_all", "nb_orig", "nb_softmax", "nb_softplus", "nb_none", "nb_orig_libnorm" : Negative binomial distributions
        - "pnb", "pnb_sv", "pnb_softmax" : Log negative binomial distributions
    prior
        Prior model.
    prior_init_dataloader
        Dataloader constructed to initialize the prior (or maintain in vamp).
    var_activation
        The activation function to ensure positivity of the variational distribution.
        Options include "exp", "pow2", "2sig" or a custom callable.
    mean_activation
        The activation function at the end of mean encoder.
        Options include "identity", "relu", "leaky_relu", "leaky_relu_{slope}",
        "elu", "elu_{min_value}" or a custom callable.
    encoder_layer_factory
        A layer Factory instance for building encoder layers.
    decoder_layer_factory
        A layer Factory instance for building decoder layers.
    last_layer_gradient_scale
        Gradient scale for the last layer of the decoder.
    extra_encoder_kwargs
        Extra keyword arguments passed into encoder.
    extra_decoder_kwargs
        Extra keyword arguments passed into decoder.
    """

    def __init__(
        self,
        n_input: int,
        n_latent: int = 32,
        n_split_latent: int | None = -1,
        split_aggregation: Literal["sum", "logsumexp", "max"] = "logsumexp",
        split_method: Literal["split", "power", "split_map"] = "split_map",
        decoder_reuse_weights: Literal["everywhere", "last", "intermediate", "nowhere"] = "everywhere",
        encoder_dims: Sequence[int] = (128, 128),
        decoder_dims: Sequence[int] = (128, 128),
        n_cats_per_cov: Iterable[int] | None = (),
        n_continuous_cov: int = 0,
        encode_covariates: bool = False,
        deeply_inject_covariates: bool = False,
        categorical_covariate_dims: Sequence[int] = (),
        covariate_modeling_strategy: Literal[
            "one_hot",
            "emb",
            "emb_shared",
            "one_hot_linear",
            "emb_linear",
            "emb_shared_linear",
        ] = "one_hot",
        use_batch_norm: Literal["encoder", "decoder", "none", "both"] = "none",
        affine_batch_norm: Literal["encoder", "decoder", "none", "both"] = "both",
        use_layer_norm: Literal["encoder", "decoder", "none", "both"] = "both",
        fill_in_the_blanks_ratio: float = 0.0,
        reconstruction_policy: str = "dense",
        input_dropout_rate: float = 0.0,
        encoder_dropout_rate: float = 0.1,
        decoder_dropout_rate: float = 0.0,
        gene_likelihood: Literal[
            "normal",
            "normal_v",
            "normal_sv",
            "poisson",
            "poisson_orig",
            "nb",
            "nb_sv",
            "nb_libnorm",
            "nb_loglib_rec",
            "nb_libnorm_loglib_rec",
            "nb_loglibnorm_all",
            "nb_orig",
            "nb_softmax",
            "nb_softplus",
            "nb_none",
            "nb_orig_libnorm",
            "pnb",
            "pnb_sv",
            "pnb_softmax",
        ] = "pnb_softmax",
        prior: Literal["normal", "gmm_x", "vamp_x"] = "normal",
        prior_init_dataloader: DataLoader | None = None,
        var_activation: Callable | Literal["exp", "pow2", "2sig"] = "exp",
        mean_activation: Callable | str = "identity",
        encoder_layer_factory: LayerFactory | None = None,
        decoder_layer_factory: LayerFactory | None = None,
        last_layer_gradient_scale: float = 1.0,
        extra_encoder_kwargs: dict[str, Any] | None = None,
        extra_decoder_kwargs: dict[str, Any] | None = None,
    ) -> None:
        super().__init__()
        self.n_latent = n_latent
        if n_split_latent == -1:
            n_split_latent = n_latent
        self.n_split_latent = n_split_latent
        self.split_aggregation = split_aggregation
        self.latent_distribution = "normal"
        self.gene_likelihood = gene_likelihood

        self.encode_covariates = encode_covariates
        self.deeply_inject_covariates = deeply_inject_covariates

        self.gene_likelihood_module = self._construct_gene_likelihood_module(gene_likelihood)
        self.fill_in_the_blanks_ratio = fill_in_the_blanks_ratio
        self.reconstruction_policy = reconstruction_policy

        use_batch_norm_encoder = use_batch_norm == "encoder" or use_batch_norm == "both"
        use_batch_norm_decoder = use_batch_norm == "decoder" or use_batch_norm == "both"
        affine_batch_norm_encoder = affine_batch_norm == "encoder" or affine_batch_norm == "both"
        affine_batch_norm_decoder = affine_batch_norm == "decoder" or affine_batch_norm == "both"
        use_layer_norm_encoder = use_layer_norm == "encoder" or use_layer_norm == "both"
        use_layer_norm_decoder = use_layer_norm == "decoder" or use_layer_norm == "both"

        assert covariate_modeling_strategy in [
            "one_hot",
            "emb",
            "emb_shared",
            "one_hot_linear",
            "emb_linear",
            "emb_shared_linear",
        ]
        if covariate_modeling_strategy in ["emb_shared", "emb_shared_linear"] and len(n_cats_per_cov) > 0:
            self.shared_covariate_emb = MultiEmbedding(
                n_cats_per_cov, categorical_covariate_dims, init_method="normal", max_norm=1.0
            )
        else:
            self.register_module("shared_covariate_emb", None)

        self.z_encoder = Encoder(
            n_input,
            n_latent,
            layers_dim=encoder_dims,
            input_dropout_rate=input_dropout_rate,
            dropout_rate=encoder_dropout_rate,
            n_cat_list=n_cats_per_cov if self.encode_covariates else [],
            n_continuous_cov=n_continuous_cov if self.encode_covariates else 0,
            inject_covariates=deeply_inject_covariates,
            use_batch_norm=use_batch_norm_encoder,
            affine_batch_norm=affine_batch_norm_encoder,
            use_layer_norm=use_layer_norm_encoder,
            var_activation=var_activation,
            mean_activation=mean_activation,
            layer_factory=encoder_layer_factory,
            covariate_modeling_strategy=covariate_modeling_strategy,
            categorical_covariate_dims=categorical_covariate_dims if self.encode_covariates else [],
            **(extra_encoder_kwargs or {}),
        )
        self.decoder = DecoderDRVI(
            n_latent,
            n_input,
            n_split=n_split_latent,
            split_aggregation=split_aggregation,
            split_method=split_method,
            reuse_weights=decoder_reuse_weights,
            gene_likelihood_module=self.gene_likelihood_module,
            layers_dim=decoder_dims,
            dropout_rate=decoder_dropout_rate,
            n_cat_list=n_cats_per_cov,
            n_continuous_cov=n_continuous_cov,
            inject_covariates=deeply_inject_covariates,
            use_batch_norm=use_batch_norm_decoder,
            affine_batch_norm=affine_batch_norm_decoder,
            use_layer_norm=use_layer_norm_decoder,
            layer_factory=decoder_layer_factory,
            covariate_modeling_strategy=covariate_modeling_strategy,
            categorical_covariate_dims=categorical_covariate_dims,
            last_layer_gradient_scale=last_layer_gradient_scale,
            **(extra_decoder_kwargs or {}),
        )

        self.prior = self._construct_prior(prior, prior_init_dataloader)
        self.inspect_mode = False
        self.fully_deterministic = False

    def _construct_gene_likelihood_module(self, gene_likelihood: str) -> Any:
        """Construct the gene likelihood module based on the specified type.

        Parameters
        ----------
        gene_likelihood
            Type of gene likelihood model to construct.

        Returns
        -------
        object
            Constructed gene likelihood module.

        Raises
        ------
        NotImplementedError
            If the gene likelihood type is not supported.
        """
        if gene_likelihood == "normal":
            return NormalNoiseModel(model_var="fixed=1")
        elif gene_likelihood == "normal_v":
            return NormalNoiseModel(model_var="dynamic")
        elif gene_likelihood == "normal_sv":
            return NormalNoiseModel(model_var="feature")
        elif gene_likelihood == "poisson":
            return PoissonNoiseModel(mean_transformation="exp", library_normalization="none")
        elif gene_likelihood == "poisson_orig":
            return PoissonNoiseModel(mean_transformation="softmax", library_normalization="none")
        elif gene_likelihood in ["nb", "nb_sv"]:
            return NegativeBinomialNoiseModel(dispersion="feature", library_normalization="none")
        elif gene_likelihood in ["nb_libnorm"]:
            return NegativeBinomialNoiseModel(dispersion="feature", library_normalization="x_lib")
        elif gene_likelihood in ["nb_loglib_rec"]:
            return NegativeBinomialNoiseModel(dispersion="feature", library_normalization="x_loglib")
        elif gene_likelihood in ["nb_libnorm_loglib_rec"]:
            return NegativeBinomialNoiseModel(dispersion="feature", library_normalization="div_lib_x_loglib")
        elif gene_likelihood in ["nb_loglibnorm_all"]:
            return NegativeBinomialNoiseModel(dispersion="feature", library_normalization="x_loglib_all")
        elif gene_likelihood in ["nb_orig", "nb_softmax"]:
            return NegativeBinomialNoiseModel(
                dispersion="feature", mean_transformation="softmax", library_normalization="none"
            )
        elif gene_likelihood in ["nb_softplus"]:
            return NegativeBinomialNoiseModel(
                dispersion="feature", mean_transformation="softplus", library_normalization="none"
            )
        elif gene_likelihood in ["nb_none"]:
            return NegativeBinomialNoiseModel(
                dispersion="feature", mean_transformation="none", library_normalization="none"
            )
        elif gene_likelihood == "nb_orig_libnorm":
            return NegativeBinomialNoiseModel(
                dispersion="feature", mean_transformation="softmax", library_normalization="x_lib"
            )
        elif gene_likelihood in ["pnb", "pnb_sv"]:
            return LogNegativeBinomialNoiseModel(dispersion="feature", library_normalization="none")
        elif gene_likelihood in ["pnb_softmax"]:
            return LogNegativeBinomialNoiseModel(
                dispersion="feature", mean_transformation="softmax", library_normalization="none"
            )
        else:
            raise NotImplementedError()

    def _construct_prior(self, prior: str, prior_init_dataloader: DataLoader | None = None) -> Any:
        """Construct the prior model based on the specified type.

        Parameters
        ----------
        prior
            Type of prior model to construct.
        prior_init_dataloader
            Dataloader for initializing the prior (required for some prior types).

        Returns
        -------
        object
            Constructed prior model.

        Raises
        ------
        ValueError
            If VaMP prior is specified without a dataloader.
        NotImplementedError
            If the prior type is not supported.
        """
        if prior == "normal":
            return StandardPrior()
        elif prior.startswith("gmm_"):
            n_components = int(prior.split("_")[1])
            if prior_init_dataloader is not None:
                inference_output = self.inference(**self._get_inference_input(next(iter(prior_init_dataloader))))
                init_data = inference_output[MODULE_KEYS.QZM_KEY], inference_output[MODULE_KEYS.QZV_KEY]
            else:
                init_data = None
            return GaussianMixtureModelPrior(n_components, self.n_latent, data=init_data)
        elif prior.startswith("vamp_"):
            n_components = int(prior.split("_")[1])
            if prior_init_dataloader is not None:

                def preparation_function(prepared_input: dict[str, Any]) -> tuple[torch.Tensor, list, dict[str, Any]]:
                    x = prepared_input[MODULE_KEYS.X_KEY]
                    args = []
                    kwargs = {"cat_full_tensor": prepared_input[MODULE_KEYS.CAT_COVS_KEY]}
                    return x, args, kwargs

                model_input = self._input_pre_processing(**self._get_inference_input(next(iter(prior_init_dataloader))))
            else:
                raise ValueError("VaMP prior needs input samples as pseudo-inputs.")
            return VampPrior(
                n_components,
                self.z_encoder,
                model_input,
                input_type="scvi",
                trainable_keys=(MODULE_KEYS.X_KEY,),
                fixed_keys=(MODULE_KEYS.CAT_COVS_KEY,),
                preparation_function=preparation_function,
            )
        else:
            raise NotImplementedError()

    def _get_inference_input(self, tensors: TensorDict) -> dict[str, torch.Tensor | None]:
        """Parse the dictionary to get appropriate args.

        Parameters
        ----------
        tensors
            Dictionary containing tensor data.

        Returns
        -------
        dict
            Dictionary with parsed input data.
        """
        x = tensors[REGISTRY_KEYS.X_KEY]

        batch_index = tensors.get(REGISTRY_KEYS.BATCH_KEY)
        cat_covs = tensors.get(REGISTRY_KEYS.CAT_COVS_KEY)
        cont_covs = tensors.get(REGISTRY_KEYS.CONT_COVS_KEY)

        if batch_index is not None:
            if cat_covs is not None:
                cat_covs = torch.cat([batch_index, cat_covs], dim=1)
            else:
                cat_covs = batch_index

        input_dict = {MODULE_KEYS.X_KEY: x, MODULE_KEYS.CONT_COVS_KEY: cont_covs, MODULE_KEYS.CAT_COVS_KEY: cat_covs}
        return input_dict

    def _input_pre_processing(
        self, x: torch.Tensor, cont_covs: torch.Tensor | None = None, cat_covs: torch.Tensor | None = None
    ) -> dict[str, Any]:
        """Pre-process input data for the model.

        Parameters
        ----------
        x
            Input tensor data.
        cont_covs
            Continuous covariates.
        cat_covs
            Categorical covariates.

        Returns
        -------
        dict
            Dictionary containing pre-processed input data.
        """
        # log the input to the variational distribution for numerical stability
        x_ = self.gene_likelihood_module.initial_transformation(x)

        encoder_input = x_

        return {
<<<<<<< HEAD
            "encoder_input": encoder_input,
            "cat_full_tensor": cat_covs if self.encode_covariates else None,
            "cont_full_tensor": cont_covs if self.encode_covariates else None,
=======
            MODULE_KEYS.X_KEY: encoder_input,
            MODULE_KEYS.CAT_COVS_KEY: cat_covs if self.encode_covariates else None,
            MODULE_KEYS.CONT_COVS_KEY: cont_covs if self.encode_covariates else None,
            MODULE_KEYS.LIBRARY_KEY: library,
            MODULE_KEYS.LIKELIHOOD_ADDITIONAL_PARAMS_KEY: gene_likelihood_additional_info,
>>>>>>> 2acab166
        }

    @auto_move_data
    def inference(
        self,
        x: torch.Tensor,
        cont_covs: torch.Tensor | None = None,
        cat_covs: torch.Tensor | None = None,
        n_samples: int = 1,
    ) -> dict[str, Any]:
        """High level inference method.

        Runs the inference (encoder) model.

        Parameters
        ----------
        x
            Input tensor data.
        cont_covs
            Continuous covariates.
        cat_covs
            Categorical covariates.
        n_samples
            Number of samples to generate.

        Returns
        -------
        dict
            Dictionary containing inference outputs including latent variables.
        """
        pre_processed_input = self._input_pre_processing(x, cont_covs, cat_covs).copy()
<<<<<<< HEAD
        x_ = pre_processed_input["encoder_input"]
        library = self._get_library_size(x_original=x, reconstruction_indices=None)
=======
        x_ = pre_processed_input[MODULE_KEYS.X_KEY]
>>>>>>> 2acab166

        # Mask if needed
        if self.fill_in_the_blanks_ratio > 0.0 and self.training:
            assert cont_covs is None  # We do not consider cont_cov here
            x_mask = torch.where(torch.rand_like(x_) >= self.fill_in_the_blanks_ratio, 1.0, 0.0)
            x_ = x_ * x_mask
            # TODO: check this:
            # x_ = x_ * x_mask / x_mask.mean(dim=1, keepdim=True)
        else:
            x_mask = None

        # Prepare shared emb
        if self.shared_covariate_emb is not None and self.encode_covariates:
            pre_processed_input[MODULE_KEYS.CAT_COVS_KEY] = self.shared_covariate_emb(
                pre_processed_input[MODULE_KEYS.CAT_COVS_KEY].int()
            )

        # get variational parameters via the encoder networks
        qz_m, qz_v, z = self.z_encoder(
            x_,
            cat_full_tensor=pre_processed_input[MODULE_KEYS.CAT_COVS_KEY],
            cont_full_tensor=pre_processed_input[MODULE_KEYS.CONT_COVS_KEY],
        )

        outputs = {
<<<<<<< HEAD
            "z": z,
            "qz_m": qz_m,
            "qz_v": qz_v,
            "library": library,
            "x_mask": x_mask,
=======
            MODULE_KEYS.Z_KEY: z,
            MODULE_KEYS.QZM_KEY: qz_m,
            MODULE_KEYS.QZV_KEY: qz_v,
            MODULE_KEYS.QL_KEY: None,  # We do not model library size
            MODULE_KEYS.LIBRARY_KEY: pre_processed_input[MODULE_KEYS.LIBRARY_KEY],
            MODULE_KEYS.X_MASK_KEY: x_mask,
            MODULE_KEYS.LIKELIHOOD_ADDITIONAL_PARAMS_KEY: pre_processed_input[
                MODULE_KEYS.LIKELIHOOD_ADDITIONAL_PARAMS_KEY
            ],
            MODULE_KEYS.N_SAMPLES_KEY: n_samples,
>>>>>>> 2acab166
        }

        if n_samples > 1:
            for key in [
                MODULE_KEYS.Z_KEY,
                MODULE_KEYS.QZM_KEY,
                MODULE_KEYS.QZV_KEY,
                MODULE_KEYS.LIBRARY_KEY,
                MODULE_KEYS.X_MASK_KEY,
            ]:
                if outputs[key] is None:
                    continue
                assert outputs[key].shape[0] == z.shape[0]
                outputs[key] = outputs[key].unsqueeze(0).repeat(n_samples, *([1] * outputs[key].ndim))
            outputs[MODULE_KEYS.Z_KEY] = Normal(
                outputs[MODULE_KEYS.QZM_KEY], outputs[MODULE_KEYS.QZV_KEY].sqrt()
            ).rsample()

        return outputs

<<<<<<< HEAD
    def _get_reconstruction_indices(self, tensors: TensorDict) -> None | torch.Tensor:
        # We also reconstruct a fraction in validation set
        if not self.training:
            return None
        if self.reconstruction_policy == "dense":
            return None
        elif self.reconstruction_policy.startswith("random_batch@"):
            x = tensors[REGISTRY_KEYS.X_KEY]
            n_random_features = int(self.reconstruction_policy.split("@")[1])
            random_indices = torch.randperm(x.shape[1])[:n_random_features]
            return random_indices
        elif self.reconstruction_policy.startswith("random_cell@"):
            x = tensors[REGISTRY_KEYS.X_KEY]
            n_random_features = int(self.reconstruction_policy.split("@")[1])
            random_indices = torch.argsort(torch.rand(x.shape[0], x.shape[1]), dim=-1)[:, :n_random_features]
            return random_indices
        else:
            raise NotImplementedError(f"Reconstruction policy {self.reconstruction_policy} not implemented.")

    def _get_library_size(
        self, x_original: TensorDict, reconstruction_indices: torch.Tensor | None = None
    ) -> torch.Tensor:
        # Note: this is different from scvi implementation of library size that is log transformed
        # All our noise models accept non-normalized library to work
        if reconstruction_indices is None:
            return x_original.sum(1)
        elif reconstruction_indices.dim() == 1:
            return x_original[:, reconstruction_indices.to(x_original.device)].sum(1)
        elif reconstruction_indices.dim() == 2:
            return x_original.gather(dim=1, index=reconstruction_indices.to(x_original.device)).sum(1)
        else:
            raise NotImplementedError(f"Reconstruction indices {reconstruction_indices} not implemented.")

    def _get_generative_input(
        self, tensors: TensorDict, inference_outputs: dict[str, Any], library_to_inject: torch.Tensor | None = None
=======
    def _get_generative_input(
        self,
        tensors: TensorDict,
        inference_outputs: dict[str, Any],
        transform_batch: int | None = None,
>>>>>>> 2acab166
    ) -> dict[str, Any]:
        """Prepare input for the generative model.

        Parameters
        ----------
        tensors
            Dictionary containing tensor data.
        inference_outputs
            Outputs from the inference step.
<<<<<<< HEAD
        library_to_inject
            Library size to inject (it should not be log transformed. Just x.sum(1)).
=======
        transform_batch
            Batch to condition on.
>>>>>>> 2acab166

        Returns
        -------
        dict
            Dictionary containing input for generative model.
        """
        z = inference_outputs[MODULE_KEYS.Z_KEY]
        if self.fully_deterministic:
<<<<<<< HEAD
            z = inference_outputs["qz_m"]
=======
            z = inference_outputs[MODULE_KEYS.QZM_KEY]
        library = inference_outputs[MODULE_KEYS.LIBRARY_KEY]
        gene_likelihood_additional_info = inference_outputs[MODULE_KEYS.LIKELIHOOD_ADDITIONAL_PARAMS_KEY]
>>>>>>> 2acab166

        batch_index = tensors.get(REGISTRY_KEYS.BATCH_KEY)
        cat_covs = tensors.get(REGISTRY_KEYS.CAT_COVS_KEY)
        cont_covs = tensors.get(REGISTRY_KEYS.CONT_COVS_KEY)

        if transform_batch is not None:
            batch_index = torch.ones_like(batch_index) * transform_batch

        if batch_index is not None:
            if cat_covs is not None:
                cat_covs = torch.cat([batch_index, cat_covs], dim=1)
            else:
                cat_covs = batch_index

        n_samples = inference_outputs.get(MODULE_KEYS.N_SAMPLES_KEY, 1)

        reconstruction_indices = self._get_reconstruction_indices(tensors)

        # Set library size
        if library_to_inject is not None:
            library = library_to_inject
            assert reconstruction_indices is None
        elif reconstruction_indices is not None:  # Override library size as we do not decode everything
            library = self._get_library_size(tensors[REGISTRY_KEYS.X_KEY], reconstruction_indices)
        elif "library" in inference_outputs:
            library = inference_outputs["library"]
        else:
            raise ValueError("Library size not found in inference outputs.")

        input_dict = {
<<<<<<< HEAD
            "z": z,
            "library": library,
            "cont_covs": cont_covs,
            "cat_covs": cat_covs,
            "reconstruction_indices": reconstruction_indices,
=======
            MODULE_KEYS.Z_KEY: z,
            MODULE_KEYS.LIBRARY_KEY: library,
            MODULE_KEYS.LIKELIHOOD_ADDITIONAL_PARAMS_KEY: gene_likelihood_additional_info,
            MODULE_KEYS.CONT_COVS_KEY: cont_covs,
            MODULE_KEYS.CAT_COVS_KEY: cat_covs,
            MODULE_KEYS.N_SAMPLES_KEY: n_samples,
>>>>>>> 2acab166
        }

        if n_samples > 1:
            # Repeat the covariates for each sample
            for key in [MODULE_KEYS.CAT_COVS_KEY, MODULE_KEYS.CONT_COVS_KEY]:
                if input_dict[key] is None:
                    continue
                input_dict[key] = input_dict[key].repeat(n_samples, *([1] * (input_dict[key].ndim - 1)))
            # Combine samples and batch dimensions into the first dimension
            for key in [MODULE_KEYS.Z_KEY, MODULE_KEYS.LIBRARY_KEY]:
                input_dict[key] = input_dict[key].flatten(0, 1)
        return input_dict

    @auto_move_data
    def generative(
        self,
        z: torch.Tensor,
        library: torch.Tensor,
<<<<<<< HEAD
        cont_covs: torch.Tensor | None = None,
        cat_covs: torch.Tensor | None = None,
        reconstruction_indices: torch.Tensor | None = None,
=======
        gene_likelihood_additional_info: Any,
        cat_covs: torch.Tensor | None = None,
        cont_covs: torch.Tensor | None = None,
        transform_batch: torch.Tensor | None = None,
        n_samples: int = 1,
>>>>>>> 2acab166
    ) -> dict[str, Any]:
        """Runs the generative model.

        Parameters
        ----------
        z
            Latent variables.
        library
            Library size information.
        cont_covs
            Continuous covariates.
        cat_covs
            Categorical covariates.
<<<<<<< HEAD
        reconstruction_indices
            Indices of features to reconstruct.
=======
        transform_batch
            Batch to condition on. Currently not used but required for RNASeqMixin compatibility.
>>>>>>> 2acab166

        Returns
        -------
        dict
            Dictionary containing generative model outputs.
        """
        # Parameter transform_batch is not used!
        # But, we keep it here since _rna_mixin.py checks module.generative to include this as a parameter!

        if self.shared_covariate_emb is not None:
            cat_covs = self.shared_covariate_emb(cat_covs.int())
        # form the likelihood
        px, params, original_params = self.decoder(
            z,
            cat_full_tensor=cat_covs,
            cont_full_tensor=cont_covs,
            library=library,
            reconstruction_indices=reconstruction_indices,
            return_original_params=self.inspect_mode,
        )

        if n_samples > 1:
            n_batch = z.shape[0] // n_samples
            for key, value in params.items():
                value = value.reshape(n_samples, n_batch, *value.shape[1:])  # Shape : (n_batch, n_samples, n_genes)
                params[key] = value

            library = library.reshape(n_samples, n_batch, *library.shape[1:])
            px = self.gene_likelihood_module.dist(
                aux_info=gene_likelihood_additional_info, parameters=params, lib_y=library
            )

        return {
<<<<<<< HEAD
            "px": px,
            "params": params,
            "original_params": original_params,
            "reconstruction_indices": reconstruction_indices,
=======
            MODULE_KEYS.PX_KEY: px,
            MODULE_KEYS.PX_PARAMS_KEY: params,
            MODULE_KEYS.PX_UNAGGREGATED_PARAMS_KEY: original_params,
>>>>>>> 2acab166
        }

    def _get_reconstruction_loss(
        self,
        px: torch.distributions.Distribution,
        x: torch.Tensor,
        x_mask: torch.Tensor,
        reconstruction_indices: torch.Tensor,
    ) -> dict[str, torch.Tensor]:
        """Get reconstruction loss."""
        fill_in_the_blanks = self.fill_in_the_blanks_ratio > 0.0 and self.training

        if self.reconstruction_policy == "dense" or reconstruction_indices is None:
            pass
        elif self.reconstruction_policy.startswith("random_batch@"):
            reconstruction_indices = reconstruction_indices.to(x.device)
            x = x[:, reconstruction_indices]
            if fill_in_the_blanks:
                x_mask = x_mask[:, reconstruction_indices]
        elif self.reconstruction_policy.startswith("random_cell@"):
            reconstruction_indices = reconstruction_indices.to(x.device)
            x = x.gather(dim=1, index=reconstruction_indices)
            if fill_in_the_blanks:
                x_mask = x_mask.gather(dim=1, index=reconstruction_indices)
        else:
            raise NotImplementedError(f"Reconstruction policy {self.reconstruction_policy} not implemented.")

        if fill_in_the_blanks:
            reconst_loss = -(px.log_prob(x) * (1 - x_mask)).sum(dim=-1)
            mse = torch.nn.functional.mse_loss(x * x_mask, px.mean * x_mask, reduction="none").sum(dim=1).mean(dim=0)
        else:
            reconst_loss = -px.log_prob(x).sum(dim=-1)
            mse = torch.nn.functional.mse_loss(x, px.mean, reduction="none").sum(dim=1).mean(dim=0)

        return {
            "loss": reconst_loss,
            "mse": mse,
        }

    def _get_kl_divergence_z(self, qz_m: torch.Tensor, qz_v: torch.Tensor) -> torch.Tensor:
        """Get KL divergence term for z."""
        return self.prior.kl(Normal(qz_m, torch.sqrt(qz_v))).sum(dim=-1)

    def loss(
        self,
        tensors: TensorDict,
        inference_outputs: dict[str, Any],
        generative_outputs: dict[str, Any],
        kl_weight: float = 1.0,
    ) -> LossOutput:
        """Loss function.

        Parameters
        ----------
        tensors
            Dictionary containing tensor data.
        inference_outputs
            Outputs from the inference step.
        generative_outputs
            Outputs from the generative step.
        kl_weight
            Weight for KL divergence term.

        Returns
        -------
        LossOutput
            Loss output object containing various loss components.
        """
        x = tensors[REGISTRY_KEYS.X_KEY]
<<<<<<< HEAD
        x_mask = inference_outputs["x_mask"]
        qz_m = inference_outputs["qz_m"]
        qz_v = inference_outputs["qz_v"]
        px = generative_outputs["px"]
        reconstruction_indices = generative_outputs["reconstruction_indices"]
=======
        x_mask = inference_outputs[MODULE_KEYS.X_MASK_KEY]
        qz_m = inference_outputs[MODULE_KEYS.QZM_KEY]
        qz_v = inference_outputs[MODULE_KEYS.QZV_KEY]
        px = generative_outputs[MODULE_KEYS.PX_KEY]
>>>>>>> 2acab166

        kl_divergence_z = self._get_kl_divergence_z(qz_m, qz_v)
        reconst_losses = self._get_reconstruction_loss(px, x, x_mask, reconstruction_indices)
        reconst_loss = reconst_losses["loss"]
        assert kl_divergence_z.shape == reconst_loss.shape

        kl_local_for_warmup = kl_divergence_z
        kl_local_no_warmup = 0.0

        weighted_kl_local = kl_weight * kl_local_for_warmup + kl_local_no_warmup

        loss = torch.mean(reconst_loss + weighted_kl_local)

<<<<<<< HEAD
        kl_local = {"kl_divergence_z": kl_divergence_z}
        reconstruction_loss = {"reconstruction_loss": reconst_loss}
=======
        kl_local = {MODULE_KEYS.KL_Z_KEY: kl_divergence_z.sum()}
>>>>>>> 2acab166
        return LossOutput(
            loss=loss,
            reconstruction_loss=reconstruction_loss,
            kl_local=kl_local,
            extra_metrics={
<<<<<<< HEAD
                "mse": reconst_losses["mse"],
=======
                MODULE_KEYS.MSE_LOSS_KEY: torch.nn.functional.mse_loss(x, px.mean, reduction="none")
                .sum(dim=1)
                .mean(dim=0),
>>>>>>> 2acab166
            },
        )

    @torch.no_grad()
    def sample(
        self,
        tensors: TensorDict,
        n_samples: int = 1,
        library_size: int = 1,
        generative_kwargs: dict | None = None,
    ) -> torch.Tensor:
        # Note: Not tested
        r"""
        Generate observation samples from the posterior predictive distribution.

        The posterior predictive distribution is written as :math:`p(\hat{x} \mid x)`.

        Parameters
        ----------
        tensors
            Dictionary containing tensor data.
        n_samples
            Number of required samples for each cell.
        library_size
            Library size to scale samples to.
        generative_kwargs
            Keyword args for ``generative()`` in fwd pass

        Returns
        -------
        torch.Tensor
            Tensor with shape (n_cells, n_genes, n_samples).
        """
        inference_kwargs = dict(n_samples=n_samples)  # noqa: C408
        (
            _,
            generative_outputs,
        ) = self.forward(
            tensors,
            inference_kwargs=inference_kwargs,
            generative_kwargs=generative_kwargs,
            compute_loss=False,
        )

        dist = generative_outputs[MODULE_KEYS.PX_KEY]

        if n_samples > 1:
            exprs = dist.sample().movedim(0, -1)
        else:
            exprs = dist.sample()

        return exprs.cpu()

    @torch.no_grad()
    @auto_move_data
    def marginal_ll(self, tensors: TensorDict, n_mc_samples: int) -> float:
        """Compute marginal log-likelihood.

        Parameters
        ----------
        tensors
            Dictionary containing tensor data.
        n_mc_samples
            Number of Monte Carlo samples for estimation.

        Returns
        -------
        float
            Marginal log-likelihood value.
        """
        sample_batch = tensors[REGISTRY_KEYS.X_KEY]

        to_sum = torch.zeros(sample_batch.size()[0], n_mc_samples)

        for i in range(n_mc_samples):
            # Distribution parameters and sampled variables
            inference_outputs, _, losses = self.forward(tensors)
            qz_m = inference_outputs[MODULE_KEYS.QZM_KEY]
            qz_v = inference_outputs[MODULE_KEYS.QZV_KEY]
            z = inference_outputs[MODULE_KEYS.Z_KEY]

            # Reconstruction Loss
            reconst_loss = losses.dict_sum(losses.reconstruction_loss)

            # Log-probabilities

            p_z = Normal(torch.zeros_like(qz_m), torch.ones_like(qz_v)).log_prob(z).sum(dim=-1)
            p_x_zl = -reconst_loss

            to_sum[:, i] = p_z + p_x_zl

        batch_log_lkl = torch.logsumexp(to_sum, dim=-1) - np.log(n_mc_samples)
        log_lkl = torch.sum(batch_log_lkl).item()
        return log_lkl<|MERGE_RESOLUTION|>--- conflicted
+++ resolved
@@ -434,17 +434,9 @@
         encoder_input = x_
 
         return {
-<<<<<<< HEAD
-            "encoder_input": encoder_input,
-            "cat_full_tensor": cat_covs if self.encode_covariates else None,
-            "cont_full_tensor": cont_covs if self.encode_covariates else None,
-=======
             MODULE_KEYS.X_KEY: encoder_input,
             MODULE_KEYS.CAT_COVS_KEY: cat_covs if self.encode_covariates else None,
             MODULE_KEYS.CONT_COVS_KEY: cont_covs if self.encode_covariates else None,
-            MODULE_KEYS.LIBRARY_KEY: library,
-            MODULE_KEYS.LIKELIHOOD_ADDITIONAL_PARAMS_KEY: gene_likelihood_additional_info,
->>>>>>> 2acab166
         }
 
     @auto_move_data
@@ -476,12 +468,8 @@
             Dictionary containing inference outputs including latent variables.
         """
         pre_processed_input = self._input_pre_processing(x, cont_covs, cat_covs).copy()
-<<<<<<< HEAD
-        x_ = pre_processed_input["encoder_input"]
+        x_ = pre_processed_input[MODULE_KEYS.X_KEY]
         library = self._get_library_size(x_original=x, reconstruction_indices=None)
-=======
-        x_ = pre_processed_input[MODULE_KEYS.X_KEY]
->>>>>>> 2acab166
 
         # Mask if needed
         if self.fill_in_the_blanks_ratio > 0.0 and self.training:
@@ -507,24 +495,13 @@
         )
 
         outputs = {
-<<<<<<< HEAD
-            "z": z,
-            "qz_m": qz_m,
-            "qz_v": qz_v,
-            "library": library,
-            "x_mask": x_mask,
-=======
             MODULE_KEYS.Z_KEY: z,
             MODULE_KEYS.QZM_KEY: qz_m,
             MODULE_KEYS.QZV_KEY: qz_v,
             MODULE_KEYS.QL_KEY: None,  # We do not model library size
-            MODULE_KEYS.LIBRARY_KEY: pre_processed_input[MODULE_KEYS.LIBRARY_KEY],
+            MODULE_KEYS.LIBRARY_KEY: library,
             MODULE_KEYS.X_MASK_KEY: x_mask,
-            MODULE_KEYS.LIKELIHOOD_ADDITIONAL_PARAMS_KEY: pre_processed_input[
-                MODULE_KEYS.LIKELIHOOD_ADDITIONAL_PARAMS_KEY
-            ],
             MODULE_KEYS.N_SAMPLES_KEY: n_samples,
->>>>>>> 2acab166
         }
 
         if n_samples > 1:
@@ -545,7 +522,6 @@
 
         return outputs
 
-<<<<<<< HEAD
     def _get_reconstruction_indices(self, tensors: TensorDict) -> None | torch.Tensor:
         # We also reconstruct a fraction in validation set
         if not self.training:
@@ -580,14 +556,11 @@
             raise NotImplementedError(f"Reconstruction indices {reconstruction_indices} not implemented.")
 
     def _get_generative_input(
-        self, tensors: TensorDict, inference_outputs: dict[str, Any], library_to_inject: torch.Tensor | None = None
-=======
-    def _get_generative_input(
         self,
         tensors: TensorDict,
         inference_outputs: dict[str, Any],
         transform_batch: int | None = None,
->>>>>>> 2acab166
+        library_to_inject: torch.Tensor | None = None,
     ) -> dict[str, Any]:
         """Prepare input for the generative model.
 
@@ -597,13 +570,10 @@
             Dictionary containing tensor data.
         inference_outputs
             Outputs from the inference step.
-<<<<<<< HEAD
         library_to_inject
             Library size to inject (it should not be log transformed. Just x.sum(1)).
-=======
         transform_batch
             Batch to condition on.
->>>>>>> 2acab166
 
         Returns
         -------
@@ -612,13 +582,7 @@
         """
         z = inference_outputs[MODULE_KEYS.Z_KEY]
         if self.fully_deterministic:
-<<<<<<< HEAD
-            z = inference_outputs["qz_m"]
-=======
             z = inference_outputs[MODULE_KEYS.QZM_KEY]
-        library = inference_outputs[MODULE_KEYS.LIBRARY_KEY]
-        gene_likelihood_additional_info = inference_outputs[MODULE_KEYS.LIKELIHOOD_ADDITIONAL_PARAMS_KEY]
->>>>>>> 2acab166
 
         batch_index = tensors.get(REGISTRY_KEYS.BATCH_KEY)
         cat_covs = tensors.get(REGISTRY_KEYS.CAT_COVS_KEY)
@@ -649,20 +613,12 @@
             raise ValueError("Library size not found in inference outputs.")
 
         input_dict = {
-<<<<<<< HEAD
-            "z": z,
-            "library": library,
-            "cont_covs": cont_covs,
-            "cat_covs": cat_covs,
-            "reconstruction_indices": reconstruction_indices,
-=======
             MODULE_KEYS.Z_KEY: z,
             MODULE_KEYS.LIBRARY_KEY: library,
-            MODULE_KEYS.LIKELIHOOD_ADDITIONAL_PARAMS_KEY: gene_likelihood_additional_info,
             MODULE_KEYS.CONT_COVS_KEY: cont_covs,
             MODULE_KEYS.CAT_COVS_KEY: cat_covs,
             MODULE_KEYS.N_SAMPLES_KEY: n_samples,
->>>>>>> 2acab166
+            "reconstruction_indices": reconstruction_indices,  # TODO: make a name for "reconstruction_indices"
         }
 
         if n_samples > 1:
@@ -681,17 +637,11 @@
         self,
         z: torch.Tensor,
         library: torch.Tensor,
-<<<<<<< HEAD
-        cont_covs: torch.Tensor | None = None,
-        cat_covs: torch.Tensor | None = None,
-        reconstruction_indices: torch.Tensor | None = None,
-=======
-        gene_likelihood_additional_info: Any,
         cat_covs: torch.Tensor | None = None,
         cont_covs: torch.Tensor | None = None,
         transform_batch: torch.Tensor | None = None,
+        reconstruction_indices: torch.Tensor | None = None,
         n_samples: int = 1,
->>>>>>> 2acab166
     ) -> dict[str, Any]:
         """Runs the generative model.
 
@@ -705,13 +655,10 @@
             Continuous covariates.
         cat_covs
             Categorical covariates.
-<<<<<<< HEAD
+        transform_batch
+            Batch to condition on. Currently not used but required for RNASeqMixin compatibility.
         reconstruction_indices
             Indices of features to reconstruct.
-=======
-        transform_batch
-            Batch to condition on. Currently not used but required for RNASeqMixin compatibility.
->>>>>>> 2acab166
 
         Returns
         -------
@@ -745,16 +692,10 @@
             )
 
         return {
-<<<<<<< HEAD
-            "px": px,
-            "params": params,
-            "original_params": original_params,
-            "reconstruction_indices": reconstruction_indices,
-=======
             MODULE_KEYS.PX_KEY: px,
             MODULE_KEYS.PX_PARAMS_KEY: params,
             MODULE_KEYS.PX_UNAGGREGATED_PARAMS_KEY: original_params,
->>>>>>> 2acab166
+            "reconstruction_indices": reconstruction_indices,
         }
 
     def _get_reconstruction_loss(
@@ -824,18 +765,11 @@
             Loss output object containing various loss components.
         """
         x = tensors[REGISTRY_KEYS.X_KEY]
-<<<<<<< HEAD
-        x_mask = inference_outputs["x_mask"]
-        qz_m = inference_outputs["qz_m"]
-        qz_v = inference_outputs["qz_v"]
-        px = generative_outputs["px"]
-        reconstruction_indices = generative_outputs["reconstruction_indices"]
-=======
         x_mask = inference_outputs[MODULE_KEYS.X_MASK_KEY]
         qz_m = inference_outputs[MODULE_KEYS.QZM_KEY]
         qz_v = inference_outputs[MODULE_KEYS.QZV_KEY]
         px = generative_outputs[MODULE_KEYS.PX_KEY]
->>>>>>> 2acab166
+        reconstruction_indices = generative_outputs["reconstruction_indices"]
 
         kl_divergence_z = self._get_kl_divergence_z(qz_m, qz_v)
         reconst_losses = self._get_reconstruction_loss(px, x, x_mask, reconstruction_indices)
@@ -849,24 +783,15 @@
 
         loss = torch.mean(reconst_loss + weighted_kl_local)
 
-<<<<<<< HEAD
-        kl_local = {"kl_divergence_z": kl_divergence_z}
+        # TODO: make name for dict keys
+        kl_local = {MODULE_KEYS.KL_Z_KEY: kl_divergence_z}
         reconstruction_loss = {"reconstruction_loss": reconst_loss}
-=======
-        kl_local = {MODULE_KEYS.KL_Z_KEY: kl_divergence_z.sum()}
->>>>>>> 2acab166
         return LossOutput(
             loss=loss,
             reconstruction_loss=reconstruction_loss,
             kl_local=kl_local,
             extra_metrics={
-<<<<<<< HEAD
-                "mse": reconst_losses["mse"],
-=======
-                MODULE_KEYS.MSE_LOSS_KEY: torch.nn.functional.mse_loss(x, px.mean, reduction="none")
-                .sum(dim=1)
-                .mean(dim=0),
->>>>>>> 2acab166
+                MODULE_KEYS.MSE_LOSS_KEY: reconst_losses["mse"],
             },
         )
 
