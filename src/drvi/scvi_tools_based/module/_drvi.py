--- conflicted
+++ resolved
@@ -482,25 +482,16 @@
         )
 
         outputs = {
-<<<<<<< HEAD
             MODULE_KEYS.Z_KEY: z,
             MODULE_KEYS.QZM_KEY: qz_m,
             MODULE_KEYS.QZV_KEY: qz_v,
+            MODULE_KEYS.QL_KEY: None,  # We do not model library size
             MODULE_KEYS.LIBRARY_KEY: pre_processed_input[MODULE_KEYS.LIBRARY_KEY],
             MODULE_KEYS.X_MASK_KEY: x_mask,
             MODULE_KEYS.LIKELIHOOD_ADDITIONAL_PARAMS_KEY: pre_processed_input[
                 MODULE_KEYS.LIKELIHOOD_ADDITIONAL_PARAMS_KEY
             ],
-=======
-            "z": z,
-            "qz_m": qz_m,
-            "qz_v": qz_v,
-            "ql": None,  # We do not model library size
-            "library": pre_processed_input["library"],
-            "x_mask": x_mask,
-            "gene_likelihood_additional_info": pre_processed_input["gene_likelihood_additional_info"],
-            "n_samples": n_samples,
->>>>>>> 3d5c996b
+            "n_samples": n_samples,  # TODO: make key for this
         }
 
         if n_samples > 1:
@@ -557,20 +548,12 @@
         n_samples = inference_outputs.get("n_samples", 1)
 
         input_dict = {
-<<<<<<< HEAD
             MODULE_KEYS.Z_KEY: z,
             MODULE_KEYS.LIBRARY_KEY: library,
             MODULE_KEYS.LIKELIHOOD_ADDITIONAL_PARAMS_KEY: gene_likelihood_additional_info,
             MODULE_KEYS.CONT_COVS_KEY: cont_covs,
             MODULE_KEYS.CAT_COVS_KEY: cat_covs,
-=======
-            "z": z,
-            "library": library,
-            "gene_likelihood_additional_info": gene_likelihood_additional_info,
-            "cont_covs": cont_covs,
-            "cat_covs": cat_covs,
-            "n_samples": n_samples,
->>>>>>> 3d5c996b
+            "n_samples": n_samples,  # TODO: make key for this
         }
 
         if n_samples > 1:
